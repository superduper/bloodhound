{-# LANGUAGE DeriveGeneric       #-}
{-# LANGUAGE OverloadedStrings   #-}
{-# LANGUAGE ScopedTypeVariables #-}
{-# OPTIONS_GHC -fno-warn-orphans #-}
module Main where

import           Control.Applicative
import           Control.Exception
import           Control.Monad
import           Control.Monad.Reader
import           Data.Aeson
import qualified Data.HashMap.Strict             as HM
import           Data.List                       (nub)
import           Data.List.NonEmpty              (NonEmpty (..))
import qualified Data.List.NonEmpty              as NE
import qualified Data.Map.Strict                 as M
import           Data.Monoid
import           Data.Text                       (Text)
import qualified Data.Text                       as T
import           Data.Time.Calendar              (Day (..))
import           Data.Time.Clock                 (UTCTime (..),
                                                  secondsToDiffTime)
import qualified Data.Vector                     as V
import           Database.Bloodhound
import           GHC.Generics                    (Generic)
import           Network.HTTP.Client
import qualified Network.HTTP.Types.Status       as NHTS
import           Prelude                         hiding (filter)
import           Test.Hspec
import           Test.QuickCheck.Property.Monoid (prop_Monoid, eq, T(..))

import           Test.Hspec.QuickCheck           (prop)
import           Test.QuickCheck

testServer  :: Server
testServer  = Server "http://localhost:9200"
testIndex   :: IndexName
testIndex   = IndexName "bloodhound-tests-twitter-1"
testMapping :: MappingName
testMapping = MappingName "tweet"

withTestEnv :: BH IO a -> IO a
withTestEnv = withBH defaultManagerSettings testServer

validateStatus :: Response body -> Int -> Expectation
validateStatus resp expected =
  (NHTS.statusCode $ responseStatus resp)
  `shouldBe` (expected :: Int)

createExampleIndex :: BH IO Reply
createExampleIndex = createIndex (IndexSettings (ShardCount 1) (ReplicaCount 0)) testIndex
deleteExampleIndex :: BH IO Reply
deleteExampleIndex = deleteIndex testIndex

data ServerVersion = ServerVersion Int Int Int deriving (Show, Eq, Ord)

es14 :: ServerVersion
es14 = ServerVersion 1 4 0

es13 :: ServerVersion
es13 = ServerVersion 1 3 0

es12 :: ServerVersion
es12 = ServerVersion 1 2 0

es11 :: ServerVersion
es11 = ServerVersion 1 1 0

es10 :: ServerVersion
es10 = ServerVersion 1 0 0

serverBranch :: ServerVersion -> ServerVersion
serverBranch (ServerVersion majorVer minorVer patchVer) =
  ServerVersion majorVer minorVer patchVer

mkServerVersion :: [Int] -> Maybe ServerVersion
mkServerVersion [majorVer, minorVer, patchVer] =
  Just (ServerVersion majorVer minorVer patchVer)
mkServerVersion _                 = Nothing

getServerVersion :: IO (Maybe ServerVersion)
getServerVersion = liftM extractVersion (withTestEnv getStatus)
  where
    version'                    = T.splitOn "." . number . version
    toInt                       = read . T.unpack
    parseVersion v              = map toInt (version' v)
    extractVersion              = join . liftM (mkServerVersion . parseVersion)

testServerBranch :: IO (Maybe ServerVersion)
testServerBranch = getServerVersion >>= \v -> return $ liftM serverBranch v

atleast :: ServerVersion -> IO Bool
atleast v = testServerBranch >>= \x -> return $ x >= Just (serverBranch v)

atmost :: ServerVersion -> IO Bool
atmost v = testServerBranch >>= \x -> return $ x <= Just (serverBranch v)

is :: ServerVersion -> IO Bool
is v = testServerBranch >>= \x -> return $ x == Just (serverBranch v)

when' :: Monad m => m Bool -> m () -> m ()
when' b f = b >>= \x -> when x f

data Location = Location { lat :: Double
                         , lon :: Double } deriving (Eq, Generic, Show)

data Tweet = Tweet { user     :: Text
                   , postDate :: UTCTime
                   , message  :: Text
                   , age      :: Int
                   , location :: Location }
           deriving (Eq, Generic, Show)

instance ToJSON   Tweet
instance FromJSON Tweet
instance ToJSON   Location
instance FromJSON Location

data TweetMapping = TweetMapping deriving (Eq, Show)

instance ToJSON TweetMapping where
  toJSON TweetMapping =
    object ["tweet" .=
      object ["properties" .=
        object [ "user"     .= object ["type"    .= ("string" :: Text)]
               -- Serializing the date as a date is breaking other tests, mysteriously.
               -- , "postDate" .= object [ "type"   .= ("date" :: Text)
               --                        , "format" .= ("YYYY-MM-dd`T`HH:mm:ss.SSSZZ" :: Text)]
               , "message"  .= object ["type" .= ("string" :: Text)]
               , "age"      .= object ["type" .= ("integer" :: Text)]
               , "location" .= object ["type" .= ("geo_point" :: Text)]
               ]]]

exampleTweet :: Tweet
exampleTweet = Tweet { user     = "bitemyapp"
                     , postDate = UTCTime
                                  (ModifiedJulianDay 55000)
                                  (secondsToDiffTime 10)
                     , message  = "Use haskell!"
                     , age      = 10000
                     , location = Location 40.12 (-71.34) }

otherTweet :: Tweet
otherTweet = Tweet { user     = "notmyapp"
                   , postDate = UTCTime
                                (ModifiedJulianDay 55000)
                                (secondsToDiffTime 11)
                   , message  = "Use haskell!"
                   , age      = 1000
                   , location = Location 40.12 (-71.34) }

resetIndex :: BH IO ()
resetIndex = do
  _ <- deleteExampleIndex
  _ <- createExampleIndex
  _ <- putMapping testIndex testMapping TweetMapping
  return ()

insertData :: BH IO Reply
insertData = do
  resetIndex
  insertData' defaultIndexDocumentSettings

insertData' :: IndexDocumentSettings -> BH IO Reply
insertData' ids = do
  r <- indexDocument testIndex testMapping ids exampleTweet (DocId "1")
  _ <- refreshIndex testIndex
  return r

insertOther :: BH IO ()
insertOther = do
  _ <- indexDocument testIndex testMapping defaultIndexDocumentSettings otherTweet (DocId "2")
  _ <- refreshIndex testIndex
  return ()

searchTweet :: Search -> BH IO (Either String Tweet)
searchTweet search = do
  result <- searchTweets search
  let myTweet = fmap (hitSource . head . hits . searchHits) result
  return myTweet

searchTweets :: Search -> BH IO (Either String (SearchResult Tweet))
searchTweets search = eitherDecode . responseBody <$> searchByIndex testIndex search

searchExpectNoResults :: Search -> BH IO ()
searchExpectNoResults search = do
  result <- searchTweets search
  let emptyHits = fmap (hits . searchHits) result
  liftIO $
    emptyHits `shouldBe` Right []

searchExpectAggs :: Search -> BH IO ()
searchExpectAggs search = do
  reply <- searchAll search
  let isEmpty x = return (M.null x)
  let result = decode (responseBody reply) :: Maybe (SearchResult Tweet)
  liftIO $
    (result >>= aggregations >>= isEmpty) `shouldBe` Just False

searchValidBucketAgg :: (BucketAggregation a, FromJSON a, Show a) =>
                        Search -> Text -> (Text -> AggregationResults -> Maybe (Bucket a)) -> BH IO ()
searchValidBucketAgg search aggKey extractor = do
  reply <- searchAll search
  let bucketDocs = docCount . head . buckets
  let result = decode (responseBody reply) :: Maybe (SearchResult Tweet)
  let count = result >>= aggregations >>= extractor aggKey >>= \x -> return (bucketDocs x)
  liftIO $
    count `shouldBe` Just 1

searchTermsAggHint :: [ExecutionHint] -> BH IO ()
searchTermsAggHint hints = do
      let terms hint = TermsAgg $ (mkTermsAggregation "user") { termExecutionHint = Just hint }
      let search hint = mkAggregateSearch Nothing $ mkAggregations "users" $ terms hint
      forM_ hints $ searchExpectAggs . search
      forM_ hints (\x -> searchValidBucketAgg (search x) "users" toTerms)

searchTweetHighlight :: Search -> BH IO (Either String (Maybe HitHighlight))
searchTweetHighlight search = do
  result <- searchTweets search
  let myHighlight = fmap (hitHighlight . head . hits . searchHits) result
  return myHighlight

searchExpectSource :: Source -> Either String Value -> BH IO ()
searchExpectSource src expected = do
  _ <- insertData
  let query = QueryMatchQuery $ mkMatchQuery (FieldName "_all") (QueryString "haskell")
  let search = (mkSearch (Just query) Nothing) { source = Just src }
  reply <- searchAll search
  let result = eitherDecode (responseBody reply) :: Either String (SearchResult Value)
  let value = fmap (hitSource . head . hits . searchHits) result
  liftIO $
    value `shouldBe` expected

data BulkTest = BulkTest { name :: Text } deriving (Eq, Generic, Show)
instance FromJSON BulkTest
instance ToJSON BulkTest

noDuplicates :: Eq a => [a] -> Bool
noDuplicates xs = nub xs == xs

instance Arbitrary RegexpFlags where
  arbitrary = oneof [ pure AllRegexpFlags
                    , pure NoRegexpFlags
                    , SomeRegexpFlags <$> arbitrary
                    ]

instance Arbitrary a => Arbitrary (NonEmpty a) where
  arbitrary = liftA2 (:|) arbitrary arbitrary

instance Arbitrary RegexpFlag where
  arbitrary = oneof [ pure AnyString
                    , pure Automaton
                    , pure Complement
                    , pure Empty
                    , pure Intersection
                    , pure Interval
                    ]

arbitraryScore :: Gen Score
arbitraryScore = fmap getPositive <$> arbitrary

instance Arbitrary Text where
  arbitrary = T.pack <$> arbitrary

instance (Arbitrary k, Arbitrary v, Ord k) => Arbitrary (M.Map k v) where
  arbitrary = M.fromList <$> arbitrary

instance Arbitrary IndexName where
  arbitrary = IndexName <$> arbitrary

instance Arbitrary MappingName where
  arbitrary = MappingName <$> arbitrary

instance Arbitrary DocId where
  arbitrary = DocId <$> arbitrary

instance Arbitrary a => Arbitrary (Hit a) where
  arbitrary = Hit <$> arbitrary
                  <*> arbitrary
                  <*> arbitrary
                  <*> arbitraryScore
                  <*> arbitrary
                  <*> arbitrary


instance Arbitrary a => Arbitrary (SearchHits a) where
  arbitrary = sized $ \n -> resize (n `div` 2) $ do
    tot <- getPositive <$> arbitrary
    score <- arbitraryScore
    hs <- arbitrary
    return $ SearchHits tot score hs

getSource :: EsResult a -> Maybe a
getSource = fmap _source . foundResult

main :: IO ()
main = hspec $ do

  describe "index create/delete API" $ do
    it "creates and then deletes the requested index" $ withTestEnv $ do
      -- priming state.
      _ <- deleteExampleIndex
      resp <- createExampleIndex
      deleteResp <- deleteExampleIndex
      liftIO $ do
        validateStatus resp 200
        validateStatus deleteResp 200


  describe "document API" $ do
    it "indexes, gets, and then deletes the generated document" $ withTestEnv $ do
      _ <- insertData
      docInserted <- getDocument testIndex testMapping (DocId "1")
      let newTweet = eitherDecode
                     (responseBody docInserted) :: Either String (EsResult Tweet)
      liftIO $ (fmap getSource newTweet `shouldBe` Right (Just exampleTweet))

    it "produces a parseable result when looking up a bogus document" $ withTestEnv $ do
      doc <- getDocument testIndex testMapping  (DocId "bogus")
      let noTweet = eitherDecode
                    (responseBody doc) :: Either String (EsResult Tweet)
      liftIO $ fmap foundResult noTweet `shouldBe` Right Nothing

    it "can use optimistic concurrency control" $ withTestEnv $ do
      let ev = ExternalDocVersion minBound
      let cfg = defaultIndexDocumentSettings { idsVersionControl = ExternalGT ev }
      resetIndex
      res <- insertData' cfg
      liftIO $ isCreated res `shouldBe` True
      res' <- insertData' cfg
      liftIO $ isVersionConflict res' `shouldBe` True

  describe "template API" $ do
    it "can create a template" $ withTestEnv $ do
      let idxTpl = IndexTemplate (TemplatePattern "tweet-*") (Just (IndexSettings (ShardCount 1) (ReplicaCount 1))) [toJSON TweetMapping]
      resp <- putTemplate idxTpl (TemplateName "tweet-tpl")
      liftIO $ validateStatus resp 200

    it "can detect if a template exists" $ withTestEnv $ do
      exists <- templateExists (TemplateName "tweet-tpl")
      liftIO $ exists `shouldBe` True

    it "can delete a template" $ withTestEnv $ do
      resp <- deleteTemplate (TemplateName "tweet-tpl")
      liftIO $ validateStatus resp 200

    it "can detect if a template doesn't exist" $ withTestEnv $ do
      exists <- templateExists (TemplateName "tweet-tpl")
      liftIO $ exists `shouldBe` False

  describe "bulk API" $ do
    it "inserts all documents we request" $ withTestEnv $ do
      _ <- insertData
      let firstTest = BulkTest "blah"
      let secondTest = BulkTest "bloo"
      let firstDoc = BulkIndex testIndex
                     testMapping (DocId "2") (toJSON firstTest)
      let secondDoc = BulkCreate testIndex
                     testMapping (DocId "3") (toJSON secondTest)
      let stream = V.fromList [firstDoc, secondDoc]
      _ <- bulk stream
      _ <- refreshIndex testIndex
      fDoc <- getDocument testIndex testMapping (DocId "2")
      sDoc <- getDocument testIndex testMapping (DocId "3")
      let maybeFirst  = eitherDecode $ responseBody fDoc :: Either String (EsResult BulkTest)
      let maybeSecond = eitherDecode $ responseBody sDoc :: Either String (EsResult BulkTest)
      liftIO $ do
        fmap getSource maybeFirst `shouldBe` Right (Just firstTest)
        fmap getSource maybeSecond `shouldBe` Right (Just secondTest)


  describe "query API" $ do
    it "returns document for term query and identity filter" $ withTestEnv $ do
      _ <- insertData
      let query = TermQuery (Term "user" "bitemyapp") Nothing
      let filter = IdentityFilter <&&> IdentityFilter
      let search = mkSearch (Just query) (Just filter)
      myTweet <- searchTweet search
      liftIO $
        myTweet `shouldBe` Right exampleTweet

    it "returns document for terms query and identity filter" $ withTestEnv $ do
      _ <- insertData
      let query = TermsQuery (NE.fromList [(Term "user" "bitemyapp")])
      let filter = IdentityFilter <&&> IdentityFilter
      let search = mkSearch (Just query) (Just filter)
      myTweet <- searchTweet search
      liftIO $
        myTweet `shouldBe` Right exampleTweet

    it "returns document for match query" $ withTestEnv $ do
      _ <- insertData
      let query = QueryMatchQuery $ mkMatchQuery (FieldName "user") (QueryString "bitemyapp")
      let search = mkSearch (Just query) Nothing
      myTweet <- searchTweet search
      liftIO $
        myTweet `shouldBe` Right exampleTweet

    it "returns document for multi-match query" $ withTestEnv $ do
      _ <- insertData
      let flds = [FieldName "user", FieldName "message"]
      let query = QueryMultiMatchQuery $ mkMultiMatchQuery flds (QueryString "bitemyapp")
      let search = mkSearch (Just query) Nothing
      myTweet <- searchTweet search
      liftIO $
        myTweet `shouldBe` Right exampleTweet

    it "returns document for bool query" $ withTestEnv $ do
      _ <- insertData
      let innerQuery = QueryMatchQuery $
                       mkMatchQuery (FieldName "user") (QueryString "bitemyapp")
      let query = QueryBoolQuery $
                  mkBoolQuery [innerQuery] [] []
      let search = mkSearch (Just query) Nothing
      myTweet <- searchTweet search
      liftIO $
        myTweet `shouldBe` Right exampleTweet

    it "returns document for boosting query" $ withTestEnv $ do
      _ <- insertData
      let posQuery = QueryMatchQuery $ mkMatchQuery (FieldName "user") (QueryString "bitemyapp")
      let negQuery = QueryMatchQuery $ mkMatchQuery (FieldName "user") (QueryString "notmyapp")
      let query = QueryBoostingQuery $ BoostingQuery posQuery negQuery (Boost 0.2)
      let search = mkSearch (Just query) Nothing
      myTweet <- searchTweet search
      liftIO $
        myTweet `shouldBe` Right exampleTweet

    it "returns document for common terms query" $ withTestEnv $ do
      _ <- insertData
      let query = QueryCommonTermsQuery $
                  CommonTermsQuery (FieldName "user")
                  (QueryString "bitemyapp")
                  (CutoffFrequency 0.0001)
                  Or Or Nothing Nothing Nothing Nothing
      let search = mkSearch (Just query) Nothing
      myTweet <- searchTweet search
      liftIO $
        myTweet `shouldBe` Right exampleTweet


  describe "sorting" $ do
    it "returns documents in the right order" $ withTestEnv $ do
      _ <- insertData
      _ <- insertOther
      let sortSpec = DefaultSortSpec $ mkSort (FieldName "age") Ascending
      let search = Search Nothing
                   (Just IdentityFilter) (Just [sortSpec]) Nothing Nothing
                   False (From 0) (Size 10) Nothing
<<<<<<< HEAD
      reply <- searchByIndex testIndex search
      let result = eitherDecode (responseBody reply) :: Either String (SearchResult Tweet)
=======
      result <- searchTweets search
>>>>>>> f185e9d1
      let myTweet = fmap (hitSource . head . hits . searchHits) result
      liftIO $
        myTweet `shouldBe` Right otherTweet


  describe "filtering API" $ do
    it "returns document for composed boolmatch and identity" $ withTestEnv $ do
      _ <- insertData
      let queryFilter = BoolFilter (MustMatch (Term "user" "bitemyapp") False)
                        <&&> IdentityFilter
      let search = mkSearch Nothing (Just queryFilter)
      myTweet <- searchTweet search
      liftIO $
        myTweet `shouldBe` Right exampleTweet

    it "returns document for term filter" $ withTestEnv $ do
      _ <- insertData
      let termFilter = TermFilter (Term "user" "bitemyapp") False
      let search = mkSearch Nothing (Just termFilter)
      myTweet <- searchTweet search
      liftIO $
        myTweet `shouldBe` Right exampleTweet

    it "returns document for existential filter" $ withTestEnv $ do
      _ <- insertData
      let search = mkSearch Nothing (Just (ExistsFilter (FieldName "user")))
      myTweet <- searchTweet search
      liftIO $
        myTweet `shouldBe` Right exampleTweet

    it "returns document for geo boundingbox filter" $ withTestEnv $ do
      _ <- insertData
      let box = GeoBoundingBox (LatLon 40.73 (-74.1)) (LatLon 40.10 (-71.12))
      let bbConstraint = GeoBoundingBoxConstraint (FieldName "tweet.location") box False GeoFilterMemory
      let geoFilter = GeoBoundingBoxFilter bbConstraint
      let search = mkSearch Nothing (Just geoFilter)
      myTweet <- searchTweet search
      liftIO $
        myTweet `shouldBe` Right exampleTweet

    it "doesn't return document for nonsensical boundingbox filter" $ withTestEnv $ do
      _ <- insertData
      let box          = GeoBoundingBox (LatLon 0.73 (-4.1)) (LatLon 0.10 (-1.12))
      let bbConstraint = GeoBoundingBoxConstraint (FieldName "tweet.location") box False GeoFilterMemory
      let geoFilter    = GeoBoundingBoxFilter bbConstraint
      let search       = mkSearch Nothing (Just geoFilter)
      searchExpectNoResults search

    it "returns document for geo distance filter" $ withTestEnv $ do
      _ <- insertData
      let geoPoint = GeoPoint (FieldName "tweet.location") (LatLon 40.12 (-71.34))
      let distance = Distance 10.0 Miles
      let optimizeBbox = OptimizeGeoFilterType GeoFilterMemory
      let geoFilter = GeoDistanceFilter geoPoint distance SloppyArc optimizeBbox False
      let search = mkSearch Nothing (Just geoFilter)
      myTweet <- searchTweet search
      liftIO $
        myTweet `shouldBe` Right exampleTweet

    it "returns document for geo distance range filter" $ withTestEnv $ do
      _ <- insertData
      let geoPoint = GeoPoint (FieldName "tweet.location") (LatLon 40.12 (-71.34))
      let distanceRange = DistanceRange (Distance 0.0 Miles) (Distance 10.0 Miles)
      let geoFilter = GeoDistanceRangeFilter geoPoint distanceRange
      let search = mkSearch Nothing (Just geoFilter)
      myTweet <- searchTweet search
      liftIO $
        myTweet `shouldBe` Right exampleTweet

    it "doesn't return document for wild geo distance range filter" $ withTestEnv $ do
      _ <- insertData
      let geoPoint = GeoPoint (FieldName "tweet.location") (LatLon 40.12 (-71.34))
      let distanceRange = DistanceRange (Distance 100.0 Miles) (Distance 1000.0 Miles)
      let geoFilter = GeoDistanceRangeFilter geoPoint distanceRange
      let search = mkSearch Nothing (Just geoFilter)
      searchExpectNoResults search

    it "returns document for geo polygon filter" $ withTestEnv $ do
      _ <- insertData
      let points = [LatLon 40.0 (-70.00),
                    LatLon 40.0 (-72.00),
                    LatLon 41.0 (-70.00),
                    LatLon 41.0 (-72.00)]
      let geoFilter = GeoPolygonFilter (FieldName "tweet.location") points
      let search = mkSearch Nothing (Just geoFilter)
      myTweet <- searchTweet search
      liftIO $
        myTweet `shouldBe` Right exampleTweet

    it "doesn't return document for bad geo polygon filter" $ withTestEnv $ do
      _ <- insertData
      let points = [LatLon 40.0 (-70.00),
                    LatLon 40.0 (-71.00),
                    LatLon 41.0 (-70.00),
                    LatLon 41.0 (-71.00)]
      let geoFilter = GeoPolygonFilter (FieldName "tweet.location") points
      let search = mkSearch Nothing (Just geoFilter)
      searchExpectNoResults search

    it "returns document for ids filter" $ withTestEnv $ do
      _ <- insertData
      let filter = IdsFilter (MappingName "tweet") [DocId "1"]
      let search = mkSearch Nothing (Just filter)
      myTweet <- searchTweet search
      liftIO $
        myTweet `shouldBe` Right exampleTweet

    it "returns document for Double range filter" $ withTestEnv $ do
      _ <- insertData
      let filter = RangeFilter (FieldName "age")
                   (RangeDoubleGtLt (GreaterThan 1000.0) (LessThan 100000.0))
                   RangeExecutionIndex False
      let search = mkSearch Nothing (Just filter)
      myTweet <- searchTweet search
      liftIO $
        myTweet `shouldBe` Right exampleTweet

    it "returns document for UTCTime date filter" $ withTestEnv $ do
      _ <- insertData
      let filter = RangeFilter (FieldName "postDate")
                   (RangeDateGtLt
                    (GreaterThanD (UTCTime
                                (ModifiedJulianDay 54000)
                                (secondsToDiffTime 0)))
                    (LessThanD (UTCTime
                                (ModifiedJulianDay 55000)
                                (secondsToDiffTime 11))))
                   RangeExecutionIndex False
      let search = mkSearch Nothing (Just filter)
      myTweet <- searchTweet search
      liftIO $
        myTweet `shouldBe` Right exampleTweet

    it "returns document for regexp filter" $ withTestEnv $ do
      _ <- insertData
      let filter = RegexpFilter (FieldName "user") (Regexp "bite.*app")
                   AllRegexpFlags (CacheName "test") False (CacheKey "key")
      let search = mkSearch Nothing (Just filter)
      myTweet <- searchTweet search
      liftIO $
        myTweet `shouldBe` Right exampleTweet

    it "doesn't return document for non-matching regexp filter" $ withTestEnv $ do
      _ <- insertData
      let filter = RegexpFilter (FieldName "user")
                   (Regexp "boy") AllRegexpFlags
                   (CacheName "test") False (CacheKey "key")
      let search = mkSearch Nothing (Just filter)
      searchExpectNoResults search

    it "returns document for query filter, uncached" $ withTestEnv $ do
      _ <- insertData
      let filter = QueryFilter (TermQuery (Term "user" "bitemyapp") Nothing) True
          search = mkSearch Nothing (Just filter)
      myTweet <- searchTweet search
      liftIO $ myTweet `shouldBe` Right exampleTweet

    it "returns document for query filter, cached" $ withTestEnv $ do
      _ <- insertData
      let filter = QueryFilter (TermQuery (Term "user" "bitemyapp") Nothing) False
          search = mkSearch Nothing (Just filter)
      myTweet <- searchTweet search
      liftIO $ myTweet `shouldBe` Right exampleTweet

  describe "Aggregation API" $ do
    it "returns term aggregation results" $ withTestEnv $ do
      _ <- insertData
      let terms = TermsAgg $ mkTermsAggregation "user"
      let search = mkAggregateSearch Nothing $ mkAggregations "users" terms
      searchExpectAggs search
      searchValidBucketAgg search "users" toTerms

    it "can give collection hint parameters to term aggregations" $ when' (atleast es13) $ withTestEnv $ do
      _ <- insertData
      let terms = TermsAgg $ (mkTermsAggregation "user") { termCollectMode = Just BreadthFirst }
      let search = mkAggregateSearch Nothing $ mkAggregations "users" terms
      searchExpectAggs search
      searchValidBucketAgg search "users" toTerms

    it "can give execution hint parameters to term aggregations" $ when' (atmost es11) $ withTestEnv $ do
      _ <- insertData
      searchTermsAggHint [Map, Ordinals]

    it "can give execution hint parameters to term aggregations" $ when' (is es12) $ withTestEnv $ do
      _ <- insertData
      searchTermsAggHint [GlobalOrdinals, GlobalOrdinalsHash, GlobalOrdinalsLowCardinality, Map, Ordinals]

    it "can give execution hint parameters to term aggregations" $ when' (atleast es12) $ withTestEnv $ do
      _ <- insertData
      searchTermsAggHint [GlobalOrdinals, GlobalOrdinalsHash, GlobalOrdinalsLowCardinality, Map]


    it "can execute value_count aggregations" $ withTestEnv $ do
      _ <- insertData
      _ <- insertOther
      let ags = mkAggregations "user_count" (ValueCountAgg (FieldValueCount (FieldName "user"))) <>
                mkAggregations "bogus_count" (ValueCountAgg (FieldValueCount (FieldName "bogus")))
      let search = mkAggregateSearch Nothing ags
      let docCountPair k n = (k, object ["value" .= Number n])
      res <- searchTweets search
      liftIO $
        fmap aggregations res `shouldBe` Right (Just (M.fromList [ docCountPair "user_count" 2
                                                                 , docCountPair "bogus_count" 0
                                                                 ]))

    it "can execute filter aggregations" $ withTestEnv $ do
      _ <- insertData
      _ <- insertOther
      let ags = mkAggregations "bitemyapps" (FilterAgg (FilterAggregation (TermFilter (Term "user" "bitemyapp") defaultCache) Nothing)) <>
                mkAggregations "notmyapps" (FilterAgg (FilterAggregation (TermFilter (Term "user" "notmyapp") defaultCache) Nothing))
      let search = mkAggregateSearch Nothing ags
      let docCountPair k n = (k, object ["doc_count" .= Number n])
      res <- searchTweets search
      liftIO $
        fmap aggregations res `shouldBe` Right (Just (M.fromList [ docCountPair "bitemyapps" 1
                                                                 , docCountPair "notmyapps" 1
                                                                 ]))
    -- Interaction of date serialization and date histogram aggregation is broken.
    -- it "returns date histogram aggregation results" $ withTestEnv $ do
    --   _ <- insertData
    --   let histogram = DateHistogramAgg $ mkDateHistogram (FieldName "postDate") Minute
    --   let search = mkAggregateSearch Nothing (mkAggregations "byDate" histogram)
    --   searchExpectAggs search
    --   searchValidBucketAgg search "byDate" toDateHistogram

    -- it "returns date histogram using fractional date" $ withTestEnv $ do
    --   _ <- insertData
    --   let periods            = [Year, Quarter, Month, Week, Day, Hour, Minute, Second]
    --   let fractionals        = map (FractionalInterval 1.5) [Weeks, Days, Hours, Minutes, Seconds]
    --   let intervals          = periods ++ fractionals
    --   let histogram          = mkDateHistogram (FieldName "postDate")
    --   let search interval    = mkAggregateSearch Nothing $ mkAggregations "byDate" $ DateHistogramAgg (histogram interval)
    --   let expect interval    = searchExpectAggs (search interval)
    --   let valid interval     = searchValidBucketAgg (search interval) "byDate" toDateHistogram
    --   forM_ intervals expect
    --   forM_ intervals valid

  describe "Highlights API" $ do

    it "returns highlight from query when there should be one" $ withTestEnv $ do
      _ <- insertData
      _ <- insertOther
      let query = QueryMatchQuery $ mkMatchQuery (FieldName "_all") (QueryString "haskell")
      let testHighlight = Highlights Nothing [FieldHighlight (FieldName "message") Nothing]

      let search = mkHighlightSearch (Just query) testHighlight
      myHighlight <- searchTweetHighlight search
      liftIO $
        myHighlight `shouldBe` Right (Just (M.fromList [("message",["Use <em>haskell</em>!"])]))

    it "doesn't return highlight from a query when it shouldn't" $ withTestEnv $ do
      _ <- insertData
      _ <- insertOther
      let query = QueryMatchQuery $ mkMatchQuery (FieldName "_all") (QueryString "haskell")
      let testHighlight = Highlights Nothing [FieldHighlight (FieldName "user") Nothing]

      let search = mkHighlightSearch (Just query) testHighlight
      myHighlight <- searchTweetHighlight search
      liftIO $
        myHighlight `shouldBe` Right Nothing

  describe "Source filtering" $ do

    it "doesn't include source when sources are disabled" $ withTestEnv $ do
      searchExpectSource
        NoSource
        (Left "key \"_source\" not present")

    it "includes a source" $ withTestEnv $ do
      searchExpectSource
        (SourcePatterns (PopPattern (Pattern "message")))
        (Right (Object (HM.fromList [("message", String "Use haskell!")])))

    it "includes sources" $ withTestEnv $ do
      searchExpectSource
        (SourcePatterns (PopPatterns [Pattern "user", Pattern "message"]))
        (Right (Object (HM.fromList [("user",String "bitemyapp"),("message", String "Use haskell!")])))

    it "includes source patterns" $ withTestEnv $ do
      searchExpectSource
        (SourcePatterns (PopPattern (Pattern "*ge")))
        (Right (Object (HM.fromList [("age", Number 10000),("message", String "Use haskell!")])))

    it "excludes source patterns" $ withTestEnv $ do
      searchExpectSource
        (SourceIncludeExclude (Include []) (Exclude [Pattern "l*", Pattern "*ge", Pattern "postDate"]))
        (Right (Object (HM.fromList [("user",String "bitemyapp")])))

  describe "ToJSON RegexpFlags" $ do
    it "generates the correct JSON for AllRegexpFlags" $
      toJSON AllRegexpFlags `shouldBe` String "ALL"

    it "generates the correct JSON for NoRegexpFlags" $
      toJSON NoRegexpFlags `shouldBe` String "NONE"

    it "generates the correct JSON for SomeRegexpFlags" $
      let flags = AnyString :| [ Automaton
                               , Complement
                               , Empty
                               , Intersection
                               , Interval ]
      in toJSON (SomeRegexpFlags flags) `shouldBe` String "ANYSTRING|AUTOMATON|COMPLEMENT|EMPTY|INTERSECTION|INTERVAL"

    prop "removes duplicates from flags" $ \(flags :: RegexpFlags) ->
      let String str = toJSON flags
          flagStrs   = T.splitOn "|" str
      in noDuplicates flagStrs

  describe "omitNulls" $ do
    it "checks that omitNulls drops list elements when it should" $
       let dropped = omitNulls $ [ "test1" .= (toJSON ([] :: [Int]))
                                 , "test2" .= (toJSON ("some value" :: Text))]
       in dropped `shouldBe` Object (HM.fromList [("test2", String "some value")])

    it "checks that omitNulls doesn't drop list elements when it shouldn't" $
       let notDropped = omitNulls $ [ "test1" .= (toJSON ([1] :: [Int]))
                                    , "test2" .= (toJSON ("some value" :: Text))]
       in notDropped `shouldBe` Object (HM.fromList [ ("test1", Array (V.fromList [Number 1.0]))
                                                 , ("test2", String "some value")])
    it "checks that omitNulls drops non list elements when it should" $
       let dropped = omitNulls $ [ "test1" .= (toJSON Null)
                                 , "test2" .= (toJSON ("some value" :: Text))]
       in dropped `shouldBe` Object (HM.fromList [("test2", String "some value")])
    it "checks that omitNulls doesn't drop non list elements when it shouldn't" $
       let notDropped = omitNulls $ [ "test1" .= (toJSON (1 :: Int))
                                    , "test2" .= (toJSON ("some value" :: Text))]
       in notDropped `shouldBe` Object (HM.fromList [ ("test1", Number 1.0)
                                                   , ("test2", String "some value")])
  describe "Monoid (SearchHits a)" $ do
    prop "abides the monoid laws" $ eq $
      prop_Monoid (T :: T (SearchHits ()))

  describe "mkDocVersion" $ do
    prop "can never construct an out of range docVersion" $ \i ->
      let res = mkDocVersion i
      in case res of
        Nothing -> property True
        Just dv -> (dv >= minBound) .&&.
                   (dv <= maxBound) .&&.
                   docVersionNumber dv === i

  describe "Enum DocVersion" $ do
    it "follows the laws of Enum, Bounded" $ do
      evaluate (succ maxBound :: DocVersion) `shouldThrow` anyErrorCall
      evaluate (pred minBound :: DocVersion) `shouldThrow` anyErrorCall
      evaluate (toEnum 0 :: DocVersion) `shouldThrow` anyErrorCall
      evaluate (toEnum 9200000000000000001 :: DocVersion) `shouldThrow` anyErrorCall
      enumFrom (pred maxBound :: DocVersion) `shouldBe` [pred maxBound, maxBound]
      enumFrom (pred maxBound :: DocVersion) `shouldBe` [pred maxBound, maxBound]
      enumFromThen minBound (pred maxBound :: DocVersion) `shouldBe` [minBound, pred maxBound]<|MERGE_RESOLUTION|>--- conflicted
+++ resolved
@@ -446,13 +446,8 @@
       let sortSpec = DefaultSortSpec $ mkSort (FieldName "age") Ascending
       let search = Search Nothing
                    (Just IdentityFilter) (Just [sortSpec]) Nothing Nothing
-                   False (From 0) (Size 10) Nothing
-<<<<<<< HEAD
-      reply <- searchByIndex testIndex search
-      let result = eitherDecode (responseBody reply) :: Either String (SearchResult Tweet)
-=======
+                    False (From 0) (Size 10) Nothing Nothing
       result <- searchTweets search
->>>>>>> f185e9d1
       let myTweet = fmap (hitSource . head . hits . searchHits) result
       liftIO $
         myTweet `shouldBe` Right otherTweet
