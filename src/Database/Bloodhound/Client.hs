--- conflicted
+++ resolved
@@ -173,7 +173,7 @@
   return $ joinPath' (s:ps)
 
 appendSearchTypeParam :: Text -> SearchType -> Text
-appendSearchTypeParam originalUrl st = addQuery [(keyEq, Just stParams)] originalUrl 
+appendSearchTypeParam originalUrl st = addQuery [(keyEq, Just stParams)] originalUrl
   where keyEq = "search_type="
         stParams
           | st == SearchTypeDfsQueryThenFetch = "dfs_query_then_fetch"
@@ -182,7 +182,7 @@
           | st == SearchTypeQueryAndFetch     = "query_and_fetch"
           | st == SearchTypeDfsQueryAndFetch  = "dfs_query_and_fetch"
         -- used to catch 'SearchTypeQueryThenFetch', which is also the default
-          | otherwise                         = "query_then_fetch" 
+          | otherwise                         = "query_then_fetch"
 
 -- | Severely dumbed down query renderer. Assumes your data doesn't
 -- need any encoding
@@ -549,7 +549,7 @@
         search' = search { searchType = SearchTypeScan }
     resp' <- bindM2 dispatchSearch url (return search')
     let msr = decode' $ responseBody resp' :: Maybe (SearchResult ())
-        msid = maybe Nothing scrollId msr 
+        msid = maybe Nothing scrollId msr
     return msid
 
 scroll' :: (FromJSON a, MonadBH m) => Maybe ScrollId -> m ([Hit a], Maybe ScrollId)
@@ -572,7 +572,7 @@
 
 scanSearch :: (FromJSON a, MonadBH m) => Search -> m [Hit a]
 scanSearch search = do
-    msid <- scanSearch' search 
+    msid <- scanSearch' search
     (hits, msid') <- scroll' msid
     (totalHits, _) <- simpleAccumilator [] (hits, msid')
     return totalHits
@@ -615,15 +615,9 @@
 -- >>> let query = QueryMatchQuery $ mkMatchQuery (FieldName "_all") (QueryString "haskell")
 -- >>> let search = mkSearch (Just query) Nothing
 -- >>> search
-<<<<<<< HEAD
--- Search {queryBody = Just (QueryMatchQuery (MatchQuery {matchQueryField = FieldName "_all", matchQueryQueryString = QueryString "haskell", matchQueryOperator = Or, matchQueryZeroTerms = ZeroTermsNone, matchQueryCutoffFrequency = Nothing, matchQueryMatchType = Nothing, matchQueryAnalyzer = Nothing, matchQueryMaxExpansions = Nothing, matchQueryLenient = Nothing, matchQueryBoost = Nothing})), filterBody = Nothing, sortBody = Nothing, aggBody = Nothing, highlight = Nothing, trackSortScores = False, from = From 0, size = Size 10, fields = Nothing}
+-- Search {queryBody = Just (QueryMatchQuery (MatchQuery {matchQueryField = FieldName "_all", matchQueryQueryString = QueryString "haskell", matchQueryOperator = Or, matchQueryZeroTerms = ZeroTermsNone, matchQueryCutoffFrequency = Nothing, matchQueryMatchType = Nothing, matchQueryAnalyzer = Nothing, matchQueryMaxExpansions = Nothing, matchQueryLenient = Nothing, matchQueryBoost = Nothing})), filterBody = Nothing, sortBody = Nothing, aggBody = Nothing, highlight = Nothing, trackSortScores = False, from = From 0, size = Size 10, searchType = SearchTypeQueryThenFetch, fields = Nothing}
 -- >>> pageSearch (From 10) (Size 100) search
--- Search {queryBody = Just (QueryMatchQuery (MatchQuery {matchQueryField = FieldName "_all", matchQueryQueryString = QueryString "haskell", matchQueryOperator = Or, matchQueryZeroTerms = ZeroTermsNone, matchQueryCutoffFrequency = Nothing, matchQueryMatchType = Nothing, matchQueryAnalyzer = Nothing, matchQueryMaxExpansions = Nothing, matchQueryLenient = Nothing, matchQueryBoost = Nothing})), filterBody = Nothing, sortBody = Nothing, aggBody = Nothing, highlight = Nothing, trackSortScores = False, from = From 10, size = Size 100, fields = Nothing}
-=======
--- Search {queryBody = Just (QueryMatchQuery (MatchQuery {matchQueryField = FieldName "_all", matchQueryQueryString = QueryString "haskell", matchQueryOperator = Or, matchQueryZeroTerms = ZeroTermsNone, matchQueryCutoffFrequency = Nothing, matchQueryMatchType = Nothing, matchQueryAnalyzer = Nothing, matchQueryMaxExpansions = Nothing, matchQueryLenient = Nothing})), filterBody = Nothing, sortBody = Nothing, aggBody = Nothing, highlight = Nothing, trackSortScores = False, from = From 0, size = Size 10, searchType = SearchTypeQueryThenFetch, fields = Nothing}
--- >>> pageSearch (From 10) (Size 100) search
--- Search {queryBody = Just (QueryMatchQuery (MatchQuery {matchQueryField = FieldName "_all", matchQueryQueryString = QueryString "haskell", matchQueryOperator = Or, matchQueryZeroTerms = ZeroTermsNone, matchQueryCutoffFrequency = Nothing, matchQueryMatchType = Nothing, matchQueryAnalyzer = Nothing, matchQueryMaxExpansions = Nothing, matchQueryLenient = Nothing})), filterBody = Nothing, sortBody = Nothing, aggBody = Nothing, highlight = Nothing, trackSortScores = False, from = From 10, size = Size 100, searchType = SearchTypeQueryThenFetch, fields = Nothing}
->>>>>>> 9e0179b9
+-- Search {queryBody = Just (QueryMatchQuery (MatchQuery {matchQueryField = FieldName "_all", matchQueryQueryString = QueryString "haskell", matchQueryOperator = Or, matchQueryZeroTerms = ZeroTermsNone, matchQueryCutoffFrequency = Nothing, matchQueryMatchType = Nothing, matchQueryAnalyzer = Nothing, matchQueryMaxExpansions = Nothing, matchQueryLenient = Nothing, matchQueryBoost = Nothing})), filterBody = Nothing, sortBody = Nothing, aggBody = Nothing, highlight = Nothing, trackSortScores = False, from = From 10, size = Size 100, searchType = SearchTypeQueryThenFetch, fields = Nothing}
 pageSearch :: From     -- ^ The result offset
            -> Size     -- ^ The number of results to return
            -> Search  -- ^ The current seach
