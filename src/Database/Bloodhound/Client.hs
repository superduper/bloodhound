--- conflicted
+++ resolved
@@ -173,7 +173,7 @@
   return $ joinPath' (s:ps)
 
 appendSearchTypeParam :: Text -> SearchType -> Text
-appendSearchTypeParam originalUrl st = addQuery [(keyEq, Just stParams)] originalUrl 
+appendSearchTypeParam originalUrl st = addQuery [(keyEq, Just stParams)] originalUrl
   where keyEq = "search_type="
         stParams
           | st == SearchTypeDfsQueryThenFetch = "dfs_query_then_fetch"
@@ -182,7 +182,7 @@
           | st == SearchTypeQueryAndFetch     = "query_and_fetch"
           | st == SearchTypeDfsQueryAndFetch  = "dfs_query_and_fetch"
         -- used to catch 'SearchTypeQueryThenFetch', which is also the default
-          | otherwise                         = "query_then_fetch" 
+          | otherwise                         = "query_then_fetch"
 
 -- | Severely dumbed down query renderer. Assumes your data doesn't
 -- need any encoding
@@ -549,7 +549,7 @@
         search' = search { searchType = SearchTypeScan }
     resp' <- bindM2 dispatchSearch url (return search')
     let msr = decode' $ responseBody resp' :: Maybe (SearchResult ())
-        msid = maybe Nothing scrollId msr 
+        msid = maybe Nothing scrollId msr
     return msid
 
 scroll' :: (FromJSON a, MonadBH m) => Maybe ScrollId -> m ([Hit a], Maybe ScrollId)
@@ -572,7 +572,7 @@
 
 scanSearch :: (FromJSON a, MonadBH m) => Search -> m [Hit a]
 scanSearch search = do
-    msid <- scanSearch' search 
+    msid <- scanSearch' search
     (hits, msid') <- scroll' msid
     (totalHits, _) <- simpleAccumilator [] (hits, msid')
     return totalHits
@@ -584,15 +584,9 @@
 --
 -- >>> let query = TermQuery (Term "user" "bitemyapp") Nothing
 -- >>> mkSearch (Just query) Nothing
-<<<<<<< HEAD
--- Search {queryBody = Just (TermQuery (Term {termField = "user", termValue = "bitemyapp"}) Nothing), filterBody = Nothing, sortBody = Nothing, aggBody = Nothing, highlight = Nothing, trackSortScores = False, from = From 0, size = Size 10, fields = Nothing, source = Nothing}
+-- Search {queryBody = Just (TermQuery (Term {termField = "user", termValue = "bitemyapp"}) Nothing), filterBody = Nothing, sortBody = Nothing, aggBody = Nothing, highlight = Nothing, trackSortScores = False, from = From 0, size = Size 10, searchType = SearchTypeQueryThenFetch, fields = Nothing, source = Nothing}
 mkSearch :: Maybe Query -> Maybe Filter -> Search
-mkSearch query filter = Search query filter Nothing Nothing Nothing False (From 0) (Size 10) Nothing Nothing
-=======
--- Search {queryBody = Just (TermQuery (Term {termField = "user", termValue = "bitemyapp"}) Nothing), filterBody = Nothing, sortBody = Nothing, aggBody = Nothing, highlight = Nothing, trackSortScores = False, from = From 0, size = Size 10, searchType = SearchTypeQueryThenFetch, fields = Nothing}
-mkSearch :: Maybe Query -> Maybe Filter -> Search
-mkSearch query filter = Search query filter Nothing Nothing Nothing False (From 0) (Size 10) SearchTypeQueryThenFetch Nothing
->>>>>>> 9e0179b9
+mkSearch query filter = Search query filter Nothing Nothing Nothing False (From 0) (Size 10) SearchTypeQueryThenFetch Nothing Nothing
 
 -- | 'mkAggregateSearch' is a helper function that defaults everything in a 'Search' except for
 --   the 'Query' and the 'Aggregation'.
@@ -602,11 +596,7 @@
 -- TermsAgg (TermsAggregation {term = Left "user", termInclude = Nothing, termExclude = Nothing, termOrder = Nothing, termMinDocCount = Nothing, termSize = Nothing, termShardSize = Nothing, termCollectMode = Just BreadthFirst, termExecutionHint = Nothing, termAggs = Nothing})
 -- >>> let myAggregation = mkAggregateSearch Nothing $ mkAggregations "users" terms
 mkAggregateSearch :: Maybe Query -> Aggregations -> Search
-<<<<<<< HEAD
-mkAggregateSearch query mkSearchAggs = Search query Nothing Nothing (Just mkSearchAggs) Nothing False (From 0) (Size 0) Nothing Nothing
-=======
-mkAggregateSearch query mkSearchAggs = Search query Nothing Nothing (Just mkSearchAggs) Nothing False (From 0) (Size 0) SearchTypeQueryThenFetch Nothing
->>>>>>> 9e0179b9
+mkAggregateSearch query mkSearchAggs = Search query Nothing Nothing (Just mkSearchAggs) Nothing False (From 0) (Size 0) SearchTypeQueryThenFetch Nothing Nothing
 
 -- | 'mkHighlightSearch' is a helper function that defaults everything in a 'Search' except for
 --   the 'Query' and the 'Aggregation'.
@@ -615,11 +605,7 @@
 -- >>> let testHighlight = Highlights Nothing [FieldHighlight (FieldName "message") Nothing]
 -- >>> let search = mkHighlightSearch (Just query) testHighlight
 mkHighlightSearch :: Maybe Query -> Highlights -> Search
-<<<<<<< HEAD
-mkHighlightSearch query searchHighlights = Search query Nothing Nothing Nothing (Just searchHighlights) False (From 0) (Size 10) Nothing Nothing
-=======
-mkHighlightSearch query searchHighlights = Search query Nothing Nothing Nothing (Just searchHighlights) False (From 0) (Size 10) SearchTypeQueryThenFetch Nothing
->>>>>>> 9e0179b9
+mkHighlightSearch query searchHighlights = Search query Nothing Nothing Nothing (Just searchHighlights) False (From 0) (Size 10) SearchTypeQueryThenFetch Nothing Nothing
 
 -- | 'pageSearch' is a helper function that takes a search and assigns the from
 --    and size fields for the search. The from parameter defines the offset
@@ -629,15 +615,9 @@
 -- >>> let query = QueryMatchQuery $ mkMatchQuery (FieldName "_all") (QueryString "haskell")
 -- >>> let search = mkSearch (Just query) Nothing
 -- >>> search
-<<<<<<< HEAD
--- Search {queryBody = Just (QueryMatchQuery (MatchQuery {matchQueryField = FieldName "_all", matchQueryQueryString = QueryString "haskell", matchQueryOperator = Or, matchQueryZeroTerms = ZeroTermsNone, matchQueryCutoffFrequency = Nothing, matchQueryMatchType = Nothing, matchQueryAnalyzer = Nothing, matchQueryMaxExpansions = Nothing, matchQueryLenient = Nothing})), filterBody = Nothing, sortBody = Nothing, aggBody = Nothing, highlight = Nothing, trackSortScores = False, from = From 0, size = Size 10, fields = Nothing, source = Nothing}
+-- Search {queryBody = Just (QueryMatchQuery (MatchQuery {matchQueryField = FieldName "_all", matchQueryQueryString = QueryString "haskell", matchQueryOperator = Or, matchQueryZeroTerms = ZeroTermsNone, matchQueryCutoffFrequency = Nothing, matchQueryMatchType = Nothing, matchQueryAnalyzer = Nothing, matchQueryMaxExpansions = Nothing, matchQueryLenient = Nothing})), filterBody = Nothing, sortBody = Nothing, aggBody = Nothing, highlight = Nothing, trackSortScores = False, from = From 0, size = Size 10, searchType = SearchTypeQueryThenFetch, fields = Nothing, source = Nothing}
 -- >>> pageSearch (From 10) (Size 100) search
--- Search {queryBody = Just (QueryMatchQuery (MatchQuery {matchQueryField = FieldName "_all", matchQueryQueryString = QueryString "haskell", matchQueryOperator = Or, matchQueryZeroTerms = ZeroTermsNone, matchQueryCutoffFrequency = Nothing, matchQueryMatchType = Nothing, matchQueryAnalyzer = Nothing, matchQueryMaxExpansions = Nothing, matchQueryLenient = Nothing})), filterBody = Nothing, sortBody = Nothing, aggBody = Nothing, highlight = Nothing, trackSortScores = False, from = From 10, size = Size 100, fields = Nothing, source = Nothing}
-=======
--- Search {queryBody = Just (QueryMatchQuery (MatchQuery {matchQueryField = FieldName "_all", matchQueryQueryString = QueryString "haskell", matchQueryOperator = Or, matchQueryZeroTerms = ZeroTermsNone, matchQueryCutoffFrequency = Nothing, matchQueryMatchType = Nothing, matchQueryAnalyzer = Nothing, matchQueryMaxExpansions = Nothing, matchQueryLenient = Nothing})), filterBody = Nothing, sortBody = Nothing, aggBody = Nothing, highlight = Nothing, trackSortScores = False, from = From 0, size = Size 10, searchType = SearchTypeQueryThenFetch, fields = Nothing}
--- >>> pageSearch (From 10) (Size 100) search
--- Search {queryBody = Just (QueryMatchQuery (MatchQuery {matchQueryField = FieldName "_all", matchQueryQueryString = QueryString "haskell", matchQueryOperator = Or, matchQueryZeroTerms = ZeroTermsNone, matchQueryCutoffFrequency = Nothing, matchQueryMatchType = Nothing, matchQueryAnalyzer = Nothing, matchQueryMaxExpansions = Nothing, matchQueryLenient = Nothing})), filterBody = Nothing, sortBody = Nothing, aggBody = Nothing, highlight = Nothing, trackSortScores = False, from = From 10, size = Size 100, searchType = SearchTypeQueryThenFetch, fields = Nothing}
->>>>>>> 9e0179b9
+-- Search {queryBody = Just (QueryMatchQuery (MatchQuery {matchQueryField = FieldName "_all", matchQueryQueryString = QueryString "haskell", matchQueryOperator = Or, matchQueryZeroTerms = ZeroTermsNone, matchQueryCutoffFrequency = Nothing, matchQueryMatchType = Nothing, matchQueryAnalyzer = Nothing, matchQueryMaxExpansions = Nothing, matchQueryLenient = Nothing})), filterBody = Nothing, sortBody = Nothing, aggBody = Nothing, highlight = Nothing, trackSortScores = False, from = From 10, size = Size 100, searchType = SearchTypeQueryThenFetch, fields = Nothing, source = Nothing}
 pageSearch :: From     -- ^ The result offset
            -> Size     -- ^ The number of results to return
            -> Search  -- ^ The current seach
