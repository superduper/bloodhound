{-# LANGUAGE DeriveGeneric              #-}
{-# LANGUAGE FlexibleContexts           #-}
{-# LANGUAGE FlexibleInstances          #-}
{-# LANGUAGE GeneralizedNewtypeDeriving #-}
{-# LANGUAGE MultiParamTypeClasses      #-}
{-# LANGUAGE OverloadedStrings          #-}
{-# LANGUAGE RecordWildCards            #-}
{-# LANGUAGE UndecidableInstances       #-}

-------------------------------------------------------------------------------
-- |
-- Module : Database.Bloodhound.Types
-- Copyright : (C) 2014 Chris Allen
-- License : BSD-style (see the file LICENSE)
-- Maintainer : Chris Allen <cma@bitemyapp.com
-- Stability : provisional
-- Portability : DeriveGeneric, RecordWildCards
--
-- Data types for describing actions and data structures performed to interact
-- with Elasticsearch. The two main buckets your queries against Elasticsearch
-- will fall into are 'Query's and 'Filter's. 'Filter's are more like
-- traditional database constraints and often have preferable performance
-- properties. 'Query's support human-written textual queries, such as fuzzy
-- queries.
-------------------------------------------------------------------------------



module Database.Bloodhound.Types
       ( defaultCache
       , defaultIndexSettings
       , defaultIndexDocumentSettings
       , mkSort
       , showText
       , unpackId
       , mkMatchQuery
       , mkMultiMatchQuery
       , mkBoolQuery
       , mkRangeQuery
       , mkQueryStringQuery
       , mkAggregations
       , mkTermsAggregation
       , mkTermsScriptAggregation
       , mkDateHistogram
       , mkDocVersion
       , docVersionNumber
       , toTerms
       , toDateHistogram
       , omitNulls
       , BH
       , runBH
       , BHEnv(..)
       , MonadBH(..)
       , Version(..)
       , Status(..)
       , Existence(..)
       , NullValue(..)
       , IndexSettings(..)
       , IndexTemplate(..)
       , Server(..)
       , Reply
       , EsResult(..)
       , EsResultFound(..)
       , DocVersion
       , ExternalDocVersion(..)
       , VersionControl(..)
       , DocumentParent(..)
       , IndexDocumentSettings(..)
       , Query(..)
       , Search(..)
       , SearchType(..)
       , SearchResult(..)
       , ScrollId
       , SearchHits(..)
       , TrackSortScores
       , From(..)
       , Size(..)
       , ShardResult(..)
       , Hit(..)
       , Filter(..)
       , Seminearring(..)
       , BoolMatch(..)
       , Term(..)
       , GeoPoint(..)
       , GeoBoundingBoxConstraint(..)
       , GeoBoundingBox(..)
       , GeoFilterType(..)
       , Distance(..)
       , DistanceUnit(..)
       , DistanceType(..)
       , DistanceRange(..)
       , OptimizeBbox(..)
       , LatLon(..)
       , RangeValue(..)
       , RangeExecution(..)
       , LessThan(..)
       , LessThanEq(..)
       , GreaterThan(..)
       , GreaterThanEq(..)
       , LessThanD(..)
       , LessThanEqD(..)
       , GreaterThanD(..)
       , GreaterThanEqD(..)
       , Regexp(..)
       , RegexpFlags(..)
       , RegexpFlag(..)
       , FieldName(..)
       , Script(..)
       , IndexName(..)
       , TemplateName(..)
       , TemplatePattern(..)
       , MappingName(..)
       , DocId(..)
       , CacheName(..)
       , CacheKey(..)
       , BulkOperation(..)
       , ReplicaCount(..)
       , ShardCount(..)
       , Sort
       , SortMode(..)
       , SortOrder(..)
       , SortSpec(..)
       , DefaultSort(..)
       , Missing(..)
       , OpenCloseIndex(..)
       , Method
       , Boost(..)
       , MatchQuery(..)
       , MultiMatchQuery(..)
       , BoolQuery(..)
       , BoostingQuery(..)
       , CommonTermsQuery(..)
       , DisMaxQuery(..)
       , FilteredQuery(..)
       , FuzzyLikeThisQuery(..)
       , FuzzyLikeFieldQuery(..)
       , FuzzyQuery(..)
       , HasChildQuery(..)
       , HasParentQuery(..)
       , IndicesQuery(..)
       , MoreLikeThisQuery(..)
       , MoreLikeThisFieldQuery(..)
       , NestedQuery(..)
       , PrefixQuery(..)
       , QueryStringQuery(..)
       , SimpleQueryStringQuery(..)
       , RangeQuery(..)
       , RegexpQuery(..)
       , QueryString(..)
       , BooleanOperator(..)
       , ZeroTermsQuery(..)
       , CutoffFrequency(..)
       , Analyzer(..)
       , MaxExpansions(..)
       , Lenient(..)
       , MatchQueryType(..)
       , MultiMatchQueryType(..)
       , Tiebreaker(..)
       , MinimumMatch(..)
       , DisableCoord(..)
       , CommonMinimumMatch(..)
       , MinimumMatchHighLow(..)
       , PrefixLength(..)
       , Fuzziness(..)
       , IgnoreTermFrequency(..)
       , MaxQueryTerms(..)
       , ScoreType(..)
       , Score
       , Cache
       , TypeName(..)
       , BoostTerms(..)
       , MaxWordLength(..)
       , MinWordLength(..)
       , MaxDocFrequency(..)
       , MinDocFrequency(..)
       , PhraseSlop(..)
       , StopWord(..)
       , QueryPath(..)
       , MinimumTermFrequency(..)
       , PercentMatch(..)
       , FieldDefinition(..)
       , MappingField(..)
       , Mapping(..)
       , AllowLeadingWildcard(..)
       , LowercaseExpanded(..)
       , GeneratePhraseQueries(..)
       , Locale(..)
       , AnalyzeWildcard(..)
       , EnablePositionIncrements(..)
       , SimpleQueryFlag(..)
       , FieldOrFields(..)
       , Monoid(..)
       , ToJSON(..)
       , Interval(..)
       , TimeInterval(..)
       , ExecutionHint(..)
       , CollectionMode(..)
       , TermOrder(..)
       , TermInclusion(..)

       , Aggregation(..)
       , Aggregations
       , AggregationResults
       , Bucket(..)
       , BucketAggregation(..)
       , TermsAggregation(..)
       , ValueCountAggregation(..)
       , FilterAggregation(..)
       , DateHistogramAggregation(..)

       , Highlights(..)
       , FieldHighlight(..)
       , HighlightSettings(..)
       , PlainHighlight(..)
       , PostingsHighlight(..)
       , FastVectorHighlight(..)
       , CommonHighlight(..)
       , NonPostings(..)
       , HighlightEncoder(..)
       , HighlightTag(..)
       , HitHighlight

       , TermsResult(..)
       , DateHistogramResult(..)
         ) where

import           Control.Applicative
import           Control.Monad.Error
import           Control.Monad.Reader
import           Control.Monad.State
import           Control.Monad.Writer
import           Data.Aeson
import           Data.Aeson.Types                (Pair, emptyObject, parseMaybe)
import qualified Data.ByteString.Lazy.Char8      as L
import           Data.List                       (nub, foldl')
import           Data.List.NonEmpty              (NonEmpty (..), toList)
import qualified Data.HashMap.Strict             as HM (union)
import qualified Data.Map.Strict                 as M
import           Data.Maybe
import           Data.Text                       (Text)
import qualified Data.Text                       as T
import           Data.Time.Clock                 (UTCTime)
import qualified Data.Vector                     as V
import           GHC.Enum
import           GHC.Generics                    (Generic)
import           Network.HTTP.Client
import qualified Network.HTTP.Types.Method       as NHTM

import           Database.Bloodhound.Types.Class

-- $setup
-- >>> :set -XOverloadedStrings
-- >>> import Database.Bloodhound
-- >>> let testServer = (Server "http://localhost:9200")
-- >>> let testIndex = IndexName "twitter"
-- >>> let testMapping = MappingName "tweet"
-- >>> let defaultIndexSettings = IndexSettings (ShardCount 3) (ReplicaCount 2)

-- defaultIndexSettings is exported by Database.Bloodhound as well
-- no trailing slashes in servers, library handles building the path.

{-| Common environment for Elasticsearch calls. Connections will be
    pipelined according to the provided HTTP connection manager.
-}
data BHEnv = BHEnv { bhServer  :: Server
                   , bhManager :: Manager
                   }

{-| All API calls to Elasticsearch operate within
    MonadBH. The idea is that it can be easily embedded in your
    own monad transformer stack. A default instance for a ReaderT and
    alias 'BH' is provided for the simple case.
-}
class (Functor m, Applicative m, MonadIO m) => MonadBH m where
  getBHEnv :: m BHEnv

newtype BH m a = BH {
      unBH :: ReaderT BHEnv m a
    } deriving ( Functor
               , Applicative
               , Monad
               , MonadIO
               , MonadState s
               , MonadWriter w
               , MonadError e
               , Alternative
               , MonadPlus
               , MonadFix)

instance MonadTrans BH where
  lift = BH . lift

instance (MonadReader r m) => MonadReader r (BH m) where
    ask = lift ask
    local f (BH (ReaderT m)) = BH $ ReaderT $ \r ->
      local f (m r)

instance (Functor m, Applicative m, MonadIO m) => MonadBH (BH m) where
  getBHEnv = BH getBHEnv


instance (Functor m, Applicative m, MonadIO m) => MonadBH (ReaderT BHEnv m) where
  getBHEnv = ask

runBH :: BHEnv -> BH m a -> m a
runBH e f = runReaderT (unBH f) e

{-| 'Version' is embedded in 'Status' -}
data Version = Version { number          :: Text
                       , build_hash      :: Text
                       , build_timestamp :: UTCTime
                       , build_snapshot  :: Bool
                       , lucene_version  :: Text } deriving (Eq, Show, Generic)

{-| 'Status' is a data type for describing the JSON body returned by
    Elasticsearch when you query its status. This was deprecated in 1.2.0.

   <http://www.elasticsearch.org/guide/en/elasticsearch/reference/current/indices-status.html#indices-status>
-}

data Status = Status { ok      :: Maybe Bool
                     , status  :: Int
                     , name    :: Text
                     , version :: Version
                     , tagline :: Text } deriving (Eq, Show)

{-| 'IndexSettings' is used to configure the shards and replicas when you create
   an Elasticsearch Index.

   <http://www.elasticsearch.org/guide/en/elasticsearch/reference/current/indices-create-index.html>
-}

data IndexSettings =
  IndexSettings { indexShards   :: ShardCount
                , indexReplicas :: ReplicaCount } deriving (Eq, Show)

{-| 'defaultIndexSettings' is an 'IndexSettings' with 3 shards and 2 replicas. -}
defaultIndexSettings :: IndexSettings
defaultIndexSettings =  IndexSettings (ShardCount 3) (ReplicaCount 2)

{-| 'Reply' and 'Method' are type synonyms from 'Network.HTTP.Types.Method.Method' -}
type Reply = Network.HTTP.Client.Response L.ByteString
type Method = NHTM.Method

{-| 'OpenCloseIndex' is a sum type for opening and closing indices.

   <http://www.elasticsearch.org/guide/en/elasticsearch/reference/current/indices-open-close.html>
-}
data OpenCloseIndex = OpenIndex | CloseIndex deriving (Eq, Show)

data FieldType = GeoPointType
               | GeoShapeType
               | FloatType
               | IntegerType
               | LongType
               | ShortType
               | ByteType deriving (Eq, Show)

data FieldDefinition =
  FieldDefinition { fieldType :: FieldType } deriving (Eq, Show)

{-| An 'IndexTemplate' defines a template that will automatically be
    applied to new indices created. The templates include both
    'IndexSettings' and mappings, and a simple 'TemplatePattern' that
    controls if the template will be applied to the index created.
    Specify mappings as follows: @[toJSON TweetMapping, ...]@

    https://www.elastic.co/guide/en/elasticsearch/reference/1.7/indices-templates.html
-}
data IndexTemplate =
  IndexTemplate { templatePattern :: TemplatePattern
                , templateSettings :: Maybe IndexSettings
                , templateMappings :: [Value]
                }

data MappingField =
  MappingField   { mappingFieldName :: FieldName
                 , fieldDefinition  :: FieldDefinition } deriving (Eq, Show)

{-| Support for type reification of 'Mapping's is currently incomplete, for
    now the mapping API verbiage expects a 'ToJSON'able blob.

    Indexes have mappings, mappings are schemas for the documents contained in the
    index. I'd recommend having only one mapping per index, always having a mapping,
    and keeping different kinds of documents separated if possible.
-}
data Mapping = Mapping { typeName      :: TypeName
                       , mappingFields :: [MappingField] } deriving (Eq, Show)

{-| 'BulkOperation' is a sum type for expressing the four kinds of bulk
    operation index, create, delete, and update. 'BulkIndex' behaves like an
    "upsert", 'BulkCreate' will fail if a document already exists at the DocId.

   <http://www.elasticsearch.org/guide/en/elasticsearch/reference/current/docs-bulk.html#docs-bulk>
-}
data BulkOperation =
    BulkIndex  IndexName MappingName DocId Value
  | BulkCreate IndexName MappingName DocId Value
  | BulkDelete IndexName MappingName DocId
  | BulkUpdate IndexName MappingName DocId Value deriving (Eq, Show)

{-| 'EsResult' describes the standard wrapper JSON document that you see in
    successful Elasticsearch lookups or lookups that couldn't find the document.
-}
data EsResult a = EsResult { _index   :: Text
                           , _type    :: Text
                           , _id      :: Text
                           , foundResult :: Maybe (EsResultFound a)} deriving (Eq, Show)


{-| 'EsResultFound' contains the document and its metadata inside of an
    'EsResult' when the document was successfully found.
-}
data EsResultFound a = EsResultFound {  _version :: DocVersion
                                     , _source  :: a } deriving (Eq, Show)



{-| 'DocVersion' is an integer version number for a document between 1
and 9.2e+18 used for <<https://www.elastic.co/guide/en/elasticsearch/guide/current/optimistic-concurrency-control.html optimistic concurrency control>>.
-}
newtype DocVersion = DocVersion {
      docVersionNumber :: Int
    } deriving (Eq, Show, Ord, ToJSON)

-- | Smart constructor for in-range doc version
mkDocVersion :: Int -> Maybe DocVersion
mkDocVersion i
  | i >= (docVersionNumber minBound) && i <= (docVersionNumber maxBound) =
    Just $ DocVersion i
  | otherwise = Nothing


{-| 'ExternalDocVersion' is a convenience wrapper if your code uses its
own version numbers instead of ones from ES.
-}
newtype ExternalDocVersion = ExternalDocVersion DocVersion
    deriving (Eq, Show, Ord, Bounded, Enum, ToJSON)

{-| 'VersionControl' is specified when indexing documents as a
optimistic concurrency control.
-}
data VersionControl = NoVersionControl
                    -- ^ Don't send a version. This is a pure overwrite.
                    | InternalVersion DocVersion
                    -- ^ Use the default ES versioning scheme. Only
                    -- index the document if the version is the same
                    -- as the one specified. Only applicable to
                    -- updates, as you should be getting Version from
                    -- a search result.
                    | ExternalGT ExternalDocVersion
                    -- ^ Use your own version numbering. Only index
                    -- the document if the version is strictly higher
                    -- OR the document doesn't exist. The given
                    -- version will be used as the new version number
                    -- for the stored document. N.B. All updates must
                    -- increment this number, meaning there is some
                    -- global, external ordering of updates.
                    | ExternalGTE ExternalDocVersion
                    -- ^ Use your own version numbering. Only index
                    -- the document if the version is equal or higher
                    -- than the stored version. Will succeed if there
                    -- is no existing document. The given version will
                    -- be used as the new version number for the
                    -- stored document. Use with care, as this could
                    -- result in data loss.
                    | ForceVersion ExternalDocVersion
                    -- ^ The document will always be indexed and the
                    -- given version will be the new version. This is
                    -- typically used for correcting errors. Use with
                    -- care, as this could result in data loss.
                    deriving (Show, Eq, Ord)

{-| 'DocumentParent' is used to specify a parent document.
-}
newtype DocumentParent = DocumentParent DocId
  deriving (Eq, Show)

{-| 'IndexDocumentSettings' are special settings supplied when indexing
a document. For the best backwards compatiblity when new fields are
added, you should probably prefer to start with 'defaultIndexDocumentSettings'
-}
data IndexDocumentSettings =
  IndexDocumentSettings { idsVersionControl :: VersionControl
                        , idsParent         :: Maybe DocumentParent
                        } deriving (Eq, Show)

{-| Reasonable default settings. Chooses no version control and no parent.
-}
defaultIndexDocumentSettings :: IndexDocumentSettings
defaultIndexDocumentSettings = IndexDocumentSettings NoVersionControl Nothing

{-| 'Sort' is a synonym for a list of 'SortSpec's. Sort behavior is order
    dependent with later sorts acting as tie-breakers for earlier sorts.
-}
type Sort = [SortSpec]

{-| The two main kinds of 'SortSpec' are 'DefaultSortSpec' and
    'GeoDistanceSortSpec'. The latter takes a 'SortOrder', 'GeoPoint', and
    'DistanceUnit' to express "nearness" to a single geographical point as a
    sort specification.

<http://www.elasticsearch.org/guide/en/elasticsearch/reference/current/search-request-sort.html#search-request-sort>
-}
data SortSpec = DefaultSortSpec DefaultSort
              | GeoDistanceSortSpec SortOrder GeoPoint DistanceUnit deriving (Eq, Show)

{-| 'DefaultSort' is usually the kind of 'SortSpec' you'll want. There's a
    'mkSort' convenience function for when you want to specify only the most
    common parameters.

<http://www.elasticsearch.org/guide/en/elasticsearch/reference/current/search-request-sort.html#search-request-sort>
-}
data DefaultSort =
  DefaultSort { sortFieldName  :: FieldName
              , sortOrder      :: SortOrder
                                  -- default False
              , ignoreUnmapped :: Bool
              , sortMode       :: Maybe SortMode
              , missingSort    :: Maybe Missing
              , nestedFilter   :: Maybe Filter } deriving (Eq, Show)

{-| 'SortOrder' is 'Ascending' or 'Descending', as you might expect. These get
    encoded into "asc" or "desc" when turned into JSON.

<http://www.elasticsearch.org/guide/en/elasticsearch/reference/current/search-request-sort.html#search-request-sort>
-}
data SortOrder = Ascending
               | Descending deriving (Eq, Show)

{-| 'Missing' prescribes how to handle missing fields. A missing field can be
    sorted last, first, or using a custom value as a substitute.

<http://www.elasticsearch.org/guide/en/elasticsearch/reference/current/search-request-sort.html#_missing_values>
-}
data Missing = LastMissing
             | FirstMissing
             | CustomMissing Text deriving (Eq, Show)

{-| 'SortMode' prescribes how to handle sorting array/multi-valued fields.

http://www.elasticsearch.org/guide/en/elasticsearch/reference/current/search-request-sort.html#_sort_mode_option
-}
data SortMode = SortMin
              | SortMax
              | SortSum
              | SortAvg deriving (Eq, Show)

{-| 'mkSort' defaults everything but the 'FieldName' and the 'SortOrder' so
    that you can concisely describe the usual kind of 'SortSpec's you want.
-}
mkSort :: FieldName -> SortOrder -> DefaultSort
mkSort fieldName sOrder = DefaultSort fieldName sOrder False Nothing Nothing Nothing

{-| 'Cache' is for telling ES whether it should cache a 'Filter' not.
    'Query's cannot be cached.
-}
type Cache   = Bool -- caching on/off
defaultCache :: Cache
defaultCache = False

{-| 'PrefixValue' is used in 'PrefixQuery' as the main query component.
-}
type PrefixValue = Text

{-| 'BooleanOperator' is the usual And/Or operators with an ES compatible
    JSON encoding baked in. Used all over the place.
-}
data BooleanOperator = And | Or deriving (Eq, Show)

{-| 'ShardCount' is part of 'IndexSettings'
-}
newtype ShardCount = ShardCount Int deriving (Eq, Show, Generic)

{-| 'ReplicaCount' is part of 'IndexSettings'
-}
newtype ReplicaCount = ReplicaCount Int deriving (Eq, Show, Generic)

{-| 'Server' is used with the client functions to point at the ES instance
-}
newtype Server = Server Text deriving (Eq, Show)

{-| 'IndexName' is used to describe which index to query/create/delete
-}
newtype IndexName = IndexName Text deriving (Eq, Generic, Show)

{-| 'TemplateName' is used to describe which template to query/create/delete
-}
newtype TemplateName = TemplateName Text deriving (Eq, Show, Generic)

{-| 'TemplatePattern' represents a pattern which is matched against index names
-}
newtype TemplatePattern = TemplatePattern Text deriving (Eq, Show, Generic)

{-| 'MappingName' is part of mappings which are how ES describes and schematizes
    the data in the indices.
-}
newtype MappingName = MappingName Text deriving (Eq, Generic, Show)

{-| 'DocId' is a generic wrapper value for expressing unique Document IDs.
    Can be set by the user or created by ES itself. Often used in client
    functions for poking at specific documents.
-}
newtype DocId = DocId Text deriving (Eq, Generic, Show)

{-| 'QueryString' is used to wrap query text bodies, be they human written or not.
-}
newtype QueryString = QueryString Text deriving (Eq, Generic, Show)

{-| 'FieldName' is used all over the place wherever a specific field within
     a document needs to be specified, usually in 'Query's or 'Filter's.
-}
newtype FieldName = FieldName Text deriving (Eq, Show)


{-| 'Script' is often used in place of 'FieldName' to specify more
complex ways of extracting a value from a document.
-}
newtype Script = Script { scriptText :: Text } deriving (Eq, Show)

{-| 'CacheName' is used in 'RegexpFilter' for describing the
    'CacheKey' keyed caching behavior.
-}
newtype CacheName = CacheName Text deriving (Eq, Show)

{-| 'CacheKey' is used in 'RegexpFilter' to key regex caching.
-}
newtype CacheKey =
  CacheKey Text deriving (Eq, Show)
newtype Existence =
  Existence Bool deriving (Eq, Show)
newtype NullValue =
  NullValue Bool deriving (Eq, Show)
newtype CutoffFrequency =
  CutoffFrequency Double deriving (Eq, Show, Generic)
newtype Analyzer =
  Analyzer Text deriving (Eq, Show, Generic)
newtype MaxExpansions =
  MaxExpansions Int deriving (Eq, Show, Generic)

{-| 'Lenient', if set to true, will cause format based failures to be
    ignored. I don't know what the bloody default is, Elasticsearch
    documentation didn't say what it was. Let me know if you figure it out.
-}
newtype Lenient =
  Lenient Bool deriving (Eq, Show, Generic)
newtype Tiebreaker =
  Tiebreaker Double deriving (Eq, Show, Generic)
newtype Boost =
  Boost Double deriving (Eq, Show, Generic)
newtype BoostTerms =
  BoostTerms Double deriving (Eq, Show, Generic)

{-| 'MinimumMatch' controls how many should clauses in the bool query should
     match. Can be an absolute value (2) or a percentage (30%) or a
     combination of both.
-}
newtype MinimumMatch =
  MinimumMatch Int deriving (Eq, Show, Generic)
newtype MinimumMatchText =
  MinimumMatchText Text deriving (Eq, Show)
newtype DisableCoord =
  DisableCoord Bool deriving (Eq, Show, Generic)
newtype IgnoreTermFrequency =
  IgnoreTermFrequency Bool deriving (Eq, Show, Generic)
newtype MinimumTermFrequency =
  MinimumTermFrequency Int deriving (Eq, Show, Generic)
newtype MaxQueryTerms =
  MaxQueryTerms Int deriving (Eq, Show, Generic)
newtype Fuzziness =
  Fuzziness Double deriving (Eq, Show, Generic)

{-| 'PrefixLength' is the prefix length used in queries, defaults to 0. -}
newtype PrefixLength =
  PrefixLength Int deriving (Eq, Show, Generic)
newtype TypeName =
  TypeName Text deriving (Eq, Show, Generic)
newtype PercentMatch =
  PercentMatch Double deriving (Eq, Show, Generic)
newtype StopWord =
  StopWord Text deriving (Eq, Show, Generic)
newtype QueryPath =
  QueryPath Text deriving (Eq, Show, Generic)

{-| Allowing a wildcard at the beginning of a word (eg "*ing") is particularly
    heavy, because all terms in the index need to be examined, just in case
    they match. Leading wildcards can be disabled by setting
    'AllowLeadingWildcard' to false. -}
newtype AllowLeadingWildcard =
  AllowLeadingWildcard     Bool deriving (Eq, Show, Generic)
newtype LowercaseExpanded =
  LowercaseExpanded        Bool deriving (Eq, Show, Generic)
newtype EnablePositionIncrements =
  EnablePositionIncrements Bool deriving (Eq, Show, Generic)

{-| By default, wildcard terms in a query are not analyzed.
    Setting 'AnalyzeWildcard' to true enables best-effort analysis.
-}
newtype AnalyzeWildcard = AnalyzeWildcard Bool deriving (Eq, Show, Generic)

{-| 'GeneratePhraseQueries' defaults to false.
-}
newtype GeneratePhraseQueries =
  GeneratePhraseQueries Bool deriving (Eq, Show, Generic)

{-| 'Locale' is used for string conversions - defaults to ROOT.
-}
newtype Locale        = Locale        Text deriving (Eq, Show, Generic)
newtype MaxWordLength = MaxWordLength Int  deriving (Eq, Show, Generic)
newtype MinWordLength = MinWordLength Int  deriving (Eq, Show, Generic)

{-| 'PhraseSlop' sets the default slop for phrases, 0 means exact
     phrase matches. Default is 0.
-}
newtype PhraseSlop      = PhraseSlop      Int deriving (Eq, Show, Generic)
newtype MinDocFrequency = MinDocFrequency Int deriving (Eq, Show, Generic)
newtype MaxDocFrequency = MaxDocFrequency Int deriving (Eq, Show, Generic)

{-| 'unpackId' is a silly convenience function that gets used once.
-}
unpackId :: DocId -> Text
unpackId (DocId docId) = docId

type TrackSortScores = Bool
newtype From = From Int deriving (Eq, Show, ToJSON)
newtype Size = Size Int deriving (Eq, Show, ToJSON)

data Search = Search { queryBody       :: Maybe Query
                     , filterBody      :: Maybe Filter
                     , sortBody        :: Maybe Sort
                     , aggBody         :: Maybe Aggregations
                     , highlight       :: Maybe Highlights
                       -- default False
                     , trackSortScores :: TrackSortScores
                     , from            :: From
<<<<<<< HEAD
                     , size            :: Size 
                     , searchType      :: SearchType } deriving (Eq, Show)

data SearchType = SearchTypeQueryThenFetch 
                | SearchTypeDfsQueryThenFetch
                | SearchTypeCount
                | SearchTypeScan
                | SearchTypeQueryAndFetch
                | SearchTypeDfsQueryAndFetch
  deriving (Eq, Show)
=======
                     , size            :: Size
                     , fields          :: Maybe [FieldName] } deriving (Eq, Show)
>>>>>>> f185e9d1

data Highlights = Highlights { globalsettings  :: Maybe HighlightSettings
                             , highlightFields :: [FieldHighlight]
                             } deriving (Show, Eq)

data FieldHighlight = FieldHighlight FieldName (Maybe HighlightSettings)
                      deriving (Show, Eq)


data HighlightSettings = Plain PlainHighlight
                       | Postings PostingsHighlight
                       | FastVector FastVectorHighlight
                         deriving (Show, Eq)
data PlainHighlight =
    PlainHighlight { plainCommon  :: Maybe CommonHighlight
                   , plainNonPost :: Maybe NonPostings } deriving (Show, Eq)

 -- This requires that index_options are set to 'offset' in the mapping.
data PostingsHighlight = PostingsHighlight (Maybe CommonHighlight) deriving (Show, Eq)

-- This requires that term_vector is set to 'with_positions_offsets' in the mapping.
data FastVectorHighlight =
    FastVectorHighlight { fvCommon          :: Maybe CommonHighlight
                        , fvNonPostSettings :: Maybe NonPostings
                        , boundaryChars     :: Maybe Text
                        , boundaryMaxScan   :: Maybe Int
                        , fragmentOffset    :: Maybe Int
                        , matchedFields     :: [Text]
                        , phraseLimit       :: Maybe Int
                        } deriving (Show, Eq)

data CommonHighlight =
    CommonHighlight { order             :: Maybe Text
                    , forceSource       :: Maybe Bool
                    , tag               :: Maybe HighlightTag
                    , encoder           :: Maybe HighlightEncoder
                    , noMatchSize       :: Maybe Int
                    , highlightQuery    :: Maybe Query
                    , requireFieldMatch :: Maybe Bool
                    } deriving (Show, Eq)

-- Settings that are only applicable to FastVector and Plain highlighters.
data NonPostings =
    NonPostings { fragmentSize      :: Maybe Int
                , numberOfFragments :: Maybe Int} deriving (Show, Eq)

data HighlightEncoder = DefaultEncoder
                      | HTMLEncoder
                      deriving (Show, Eq)

-- NOTE: Should the tags use some kind of HTML type, rather than Text?
data HighlightTag = TagSchema Text
                  | CustomTags ([Text], [Text]) -- Only uses more than the first value in the lists if fvh
                  deriving (Show, Eq)


data Query =
  TermQuery                     Term (Maybe Boost)
  | TermsQuery                  (NonEmpty Term)
  | QueryMatchQuery             MatchQuery
  | QueryMultiMatchQuery        MultiMatchQuery
  | QueryBoolQuery              BoolQuery
  | QueryBoostingQuery          BoostingQuery
  | QueryCommonTermsQuery       CommonTermsQuery
  | ConstantScoreFilter         Filter Boost
  | ConstantScoreQuery          Query Boost
  | QueryDisMaxQuery            DisMaxQuery
  | QueryFilteredQuery          FilteredQuery
  | QueryFuzzyLikeThisQuery     FuzzyLikeThisQuery
  | QueryFuzzyLikeFieldQuery    FuzzyLikeFieldQuery
  | QueryFuzzyQuery             FuzzyQuery
  | QueryHasChildQuery          HasChildQuery
  | QueryHasParentQuery         HasParentQuery
  | IdsQuery                    MappingName [DocId]
  | QueryIndicesQuery           IndicesQuery
  | MatchAllQuery               (Maybe Boost)
  | QueryMoreLikeThisQuery      MoreLikeThisQuery
  | QueryMoreLikeThisFieldQuery MoreLikeThisFieldQuery
  | QueryNestedQuery            NestedQuery
  | QueryPrefixQuery            PrefixQuery
  | QueryQueryStringQuery       QueryStringQuery
  | QuerySimpleQueryStringQuery SimpleQueryStringQuery
  | QueryRangeQuery             RangeQuery
  | QueryRegexpQuery            RegexpQuery
  deriving (Eq, Show)

data RegexpQuery =
  RegexpQuery { regexpQueryField :: FieldName
              , regexpQuery      :: Regexp
              , regexpQueryFlags :: RegexpFlags
              , regexpQueryBoost :: Maybe Boost
              } deriving (Eq, Show)

data RangeQuery =
  RangeQuery { rangeQueryField :: FieldName
             , rangeQueryRange :: RangeValue
             , rangeQueryBoost :: Boost } deriving (Eq, Show)

mkRangeQuery :: FieldName -> RangeValue -> RangeQuery
mkRangeQuery f r = RangeQuery f r (Boost 1.0)

data SimpleQueryStringQuery =
  SimpleQueryStringQuery
    { simpleQueryStringQuery             :: QueryString
    , simpleQueryStringField             :: Maybe FieldOrFields
    , simpleQueryStringOperator          :: Maybe BooleanOperator
    , simpleQueryStringAnalyzer          :: Maybe Analyzer
    , simpleQueryStringFlags             :: Maybe [SimpleQueryFlag]
    , simpleQueryStringLowercaseExpanded :: Maybe LowercaseExpanded
    , simpleQueryStringLocale            :: Maybe Locale
    } deriving (Eq, Show)

data SimpleQueryFlag =
  SimpleQueryAll
  | SimpleQueryNone
  | SimpleQueryAnd
  | SimpleQueryOr
  | SimpleQueryPrefix
  | SimpleQueryPhrase
  | SimpleQueryPrecedence
  | SimpleQueryEscape
  | SimpleQueryWhitespace
  | SimpleQueryFuzzy
  | SimpleQueryNear
  | SimpleQuerySlop deriving (Eq, Show)

-- use_dis_max and tie_breaker when fields are plural?
data QueryStringQuery =
  QueryStringQuery
  { queryStringQuery                    :: QueryString
  , queryStringDefaultField             :: Maybe FieldName
  , queryStringOperator                 :: Maybe BooleanOperator
  , queryStringAnalyzer                 :: Maybe Analyzer
  , queryStringAllowLeadingWildcard     :: Maybe AllowLeadingWildcard
  , queryStringLowercaseExpanded        :: Maybe LowercaseExpanded
  , queryStringEnablePositionIncrements :: Maybe EnablePositionIncrements
  , queryStringFuzzyMaxExpansions       :: Maybe MaxExpansions
  , queryStringFuzziness                :: Maybe Fuzziness
  , queryStringFuzzyPrefixLength        :: Maybe PrefixLength
  , queryStringPhraseSlop               :: Maybe PhraseSlop
  , queryStringBoost                    :: Maybe Boost
  , queryStringAnalyzeWildcard          :: Maybe AnalyzeWildcard
  , queryStringGeneratePhraseQueries    :: Maybe GeneratePhraseQueries
  , queryStringMinimumShouldMatch       :: Maybe MinimumMatch
  , queryStringLenient                  :: Maybe Lenient
  , queryStringLocale                   :: Maybe Locale
  } deriving (Eq, Show)

mkQueryStringQuery :: QueryString -> QueryStringQuery
mkQueryStringQuery qs =
  QueryStringQuery qs Nothing Nothing
  Nothing Nothing Nothing Nothing
  Nothing Nothing Nothing Nothing
  Nothing Nothing Nothing Nothing
  Nothing Nothing

data FieldOrFields = FofField   FieldName
                   | FofFields [FieldName] deriving (Eq, Show)

data PrefixQuery =
  PrefixQuery
  { prefixQueryField       :: FieldName
  , prefixQueryPrefixValue :: Text
  , prefixQueryBoost       :: Maybe Boost } deriving (Eq, Show)

data NestedQuery =
  NestedQuery
  { nestedQueryPath      :: QueryPath
  , nestedQueryScoreType :: ScoreType
  , nestedQuery          :: Query } deriving (Eq, Show)

data MoreLikeThisFieldQuery =
  MoreLikeThisFieldQuery
  { moreLikeThisFieldText            :: Text
  , moreLikeThisFieldFields          :: FieldName
                                        -- default 0.3 (30%)
  , moreLikeThisFieldPercentMatch    :: Maybe PercentMatch
  , moreLikeThisFieldMinimumTermFreq :: Maybe MinimumTermFrequency
  , moreLikeThisFieldMaxQueryTerms   :: Maybe MaxQueryTerms
  , moreLikeThisFieldStopWords       :: Maybe [StopWord]
  , moreLikeThisFieldMinDocFrequency :: Maybe MinDocFrequency
  , moreLikeThisFieldMaxDocFrequency :: Maybe MaxDocFrequency
  , moreLikeThisFieldMinWordLength   :: Maybe MinWordLength
  , moreLikeThisFieldMaxWordLength   :: Maybe MaxWordLength
  , moreLikeThisFieldBoostTerms      :: Maybe BoostTerms
  , moreLikeThisFieldBoost           :: Maybe Boost
  , moreLikeThisFieldAnalyzer        :: Maybe Analyzer
  } deriving (Eq, Show)

data MoreLikeThisQuery =
  MoreLikeThisQuery
  { moreLikeThisText            :: Text
  , moreLikeThisFields          :: Maybe [FieldName]
    -- default 0.3 (30%)
  , moreLikeThisPercentMatch    :: Maybe PercentMatch
  , moreLikeThisMinimumTermFreq :: Maybe MinimumTermFrequency
  , moreLikeThisMaxQueryTerms   :: Maybe MaxQueryTerms
  , moreLikeThisStopWords       :: Maybe [StopWord]
  , moreLikeThisMinDocFrequency :: Maybe MinDocFrequency
  , moreLikeThisMaxDocFrequency :: Maybe MaxDocFrequency
  , moreLikeThisMinWordLength   :: Maybe MinWordLength
  , moreLikeThisMaxWordLength   :: Maybe MaxWordLength
  , moreLikeThisBoostTerms      :: Maybe BoostTerms
  , moreLikeThisBoost           :: Maybe Boost
  , moreLikeThisAnalyzer        :: Maybe Analyzer
  } deriving (Eq, Show)

data IndicesQuery =
  IndicesQuery
  { indicesQueryIndices :: [IndexName]
  , indicesQuery        :: Query
    -- default "all"
  , indicesQueryNoMatch :: Maybe Query } deriving (Eq, Show)

data HasParentQuery =
  HasParentQuery
  { hasParentQueryType      :: TypeName
  , hasParentQuery          :: Query
  , hasParentQueryScoreType :: Maybe ScoreType } deriving (Eq, Show)

data HasChildQuery =
  HasChildQuery
  { hasChildQueryType      :: TypeName
  , hasChildQuery          :: Query
  , hasChildQueryScoreType :: Maybe ScoreType } deriving (Eq, Show)

data ScoreType =
  ScoreTypeMax
  | ScoreTypeSum
  | ScoreTypeAvg
  | ScoreTypeNone deriving (Eq, Show)

data FuzzyQuery =
  FuzzyQuery { fuzzyQueryField         :: FieldName
             , fuzzyQueryValue         :: Text
             , fuzzyQueryPrefixLength  :: PrefixLength
             , fuzzyQueryMaxExpansions :: MaxExpansions
             , fuzzyQueryFuzziness     :: Fuzziness
             , fuzzyQueryBoost         :: Maybe Boost
             } deriving (Eq, Show)

data FuzzyLikeFieldQuery =
  FuzzyLikeFieldQuery
  { fuzzyLikeField                    :: FieldName
    -- anaphora is good for the soul.
  , fuzzyLikeFieldText                :: Text
  , fuzzyLikeFieldMaxQueryTerms       :: MaxQueryTerms
  , fuzzyLikeFieldIgnoreTermFrequency :: IgnoreTermFrequency
  , fuzzyLikeFieldFuzziness           :: Fuzziness
  , fuzzyLikeFieldPrefixLength        :: PrefixLength
  , fuzzyLikeFieldBoost               :: Boost
  , fuzzyLikeFieldAnalyzer            :: Maybe Analyzer
  } deriving (Eq, Show)

data FuzzyLikeThisQuery =
  FuzzyLikeThisQuery
  { fuzzyLikeFields              :: [FieldName]
  , fuzzyLikeText                :: Text
  , fuzzyLikeMaxQueryTerms       :: MaxQueryTerms
  , fuzzyLikeIgnoreTermFrequency :: IgnoreTermFrequency
  , fuzzyLikeFuzziness           :: Fuzziness
  , fuzzyLikePrefixLength        :: PrefixLength
  , fuzzyLikeBoost               :: Boost
  , fuzzyLikeAnalyzer            :: Maybe Analyzer
  } deriving (Eq, Show)

data FilteredQuery =
  FilteredQuery
  { filteredQuery  :: Query
  , filteredFilter :: Filter } deriving (Eq, Show)

data DisMaxQuery =
  DisMaxQuery { disMaxQueries    :: [Query]
                -- default 0.0
              , disMaxTiebreaker :: Tiebreaker
              , disMaxBoost      :: Maybe Boost
              } deriving (Eq, Show)

data MatchQuery =
  MatchQuery { matchQueryField           :: FieldName
             , matchQueryQueryString     :: QueryString
             , matchQueryOperator        :: BooleanOperator
             , matchQueryZeroTerms       :: ZeroTermsQuery
             , matchQueryCutoffFrequency :: Maybe CutoffFrequency
             , matchQueryMatchType       :: Maybe MatchQueryType
             , matchQueryAnalyzer        :: Maybe Analyzer
             , matchQueryMaxExpansions   :: Maybe MaxExpansions
             , matchQueryLenient         :: Maybe Lenient } deriving (Eq, Show)

{-| 'mkMatchQuery' is a convenience function that defaults the less common parameters,
    enabling you to provide only the 'FieldName' and 'QueryString' to make a 'MatchQuery'
-}
mkMatchQuery :: FieldName -> QueryString -> MatchQuery
mkMatchQuery field query = MatchQuery field query Or ZeroTermsNone Nothing Nothing Nothing Nothing Nothing

data MatchQueryType =
  MatchPhrase
  | MatchPhrasePrefix deriving (Eq, Show)

data MultiMatchQuery =
  MultiMatchQuery { multiMatchQueryFields          :: [FieldName]
                  , multiMatchQueryString          :: QueryString
                  , multiMatchQueryOperator        :: BooleanOperator
                  , multiMatchQueryZeroTerms       :: ZeroTermsQuery
                  , multiMatchQueryTiebreaker      :: Maybe Tiebreaker
                  , multiMatchQueryType            :: Maybe MultiMatchQueryType
                  , multiMatchQueryCutoffFrequency :: Maybe CutoffFrequency
                  , multiMatchQueryAnalyzer        :: Maybe Analyzer
                  , multiMatchQueryMaxExpansions   :: Maybe MaxExpansions
                  , multiMatchQueryLenient         :: Maybe Lenient } deriving (Eq, Show)

{-| 'mkMultiMatchQuery' is a convenience function that defaults the less common parameters,
    enabling you to provide only the list of 'FieldName's and 'QueryString' to
    make a 'MultiMatchQuery'.
-}

mkMultiMatchQuery :: [FieldName] -> QueryString -> MultiMatchQuery
mkMultiMatchQuery matchFields query =
  MultiMatchQuery matchFields query
  Or ZeroTermsNone Nothing Nothing Nothing Nothing Nothing Nothing

data MultiMatchQueryType =
  MultiMatchBestFields
  | MultiMatchMostFields
  | MultiMatchCrossFields
  | MultiMatchPhrase
  | MultiMatchPhrasePrefix deriving (Eq, Show)

data BoolQuery =
  BoolQuery { boolQueryMustMatch          :: [Query]
            , boolQueryMustNotMatch       :: [Query]
            , boolQueryShouldMatch        :: [Query]
            , boolQueryMinimumShouldMatch :: Maybe MinimumMatch
            , boolQueryBoost              :: Maybe Boost
            , boolQueryDisableCoord       :: Maybe DisableCoord
            } deriving (Eq, Show)

mkBoolQuery :: [Query] -> [Query] -> [Query] -> BoolQuery
mkBoolQuery must mustNot should =
  BoolQuery must mustNot should Nothing Nothing Nothing

data BoostingQuery =
  BoostingQuery { positiveQuery :: Query
                , negativeQuery :: Query
                , negativeBoost :: Boost } deriving (Eq, Show)

data CommonTermsQuery =
  CommonTermsQuery { commonField              :: FieldName
                   , commonQuery              :: QueryString
                   , commonCutoffFrequency    :: CutoffFrequency
                   , commonLowFreqOperator    :: BooleanOperator
                   , commonHighFreqOperator   :: BooleanOperator
                   , commonMinimumShouldMatch :: Maybe CommonMinimumMatch
                   , commonBoost              :: Maybe Boost
                   , commonAnalyzer           :: Maybe Analyzer
                   , commonDisableCoord       :: Maybe DisableCoord
                   } deriving (Eq, Show)

data CommonMinimumMatch =
    CommonMinimumMatchHighLow MinimumMatchHighLow
  | CommonMinimumMatch        MinimumMatch
  deriving (Eq, Show)

data MinimumMatchHighLow =
  MinimumMatchHighLow { lowFreq  :: MinimumMatch
                      , highFreq :: MinimumMatch } deriving (Eq, Show)

data Filter = AndFilter [Filter] Cache
            | OrFilter  [Filter] Cache
            | NotFilter  Filter  Cache
            | IdentityFilter
            | BoolFilter BoolMatch
            | ExistsFilter FieldName -- always cached
            | GeoBoundingBoxFilter GeoBoundingBoxConstraint
            | GeoDistanceFilter GeoPoint Distance DistanceType OptimizeBbox Cache
            | GeoDistanceRangeFilter GeoPoint DistanceRange
            | GeoPolygonFilter FieldName [LatLon]
            | IdsFilter MappingName [DocId]
            | LimitFilter Int
            | MissingFilter FieldName Existence NullValue
            | PrefixFilter  FieldName PrefixValue Cache
            | QueryFilter   Query Cache
            | RangeFilter   FieldName RangeValue RangeExecution Cache
            | RegexpFilter  FieldName Regexp RegexpFlags CacheName Cache CacheKey
            | TermFilter    Term Cache
              deriving (Eq, Show)

data ZeroTermsQuery = ZeroTermsNone
                    | ZeroTermsAll deriving (Eq, Show)

data RangeExecution = RangeExecutionIndex
                    | RangeExecutionFielddata deriving (Eq, Show)

newtype Regexp = Regexp Text deriving (Eq, Show)

data RegexpFlags = AllRegexpFlags
                 | NoRegexpFlags
                 | SomeRegexpFlags (NonEmpty RegexpFlag) deriving (Eq, Show)

data RegexpFlag = AnyString
                | Automaton
                | Complement
                | Empty
                | Intersection
                | Interval deriving (Eq, Show)

newtype LessThan = LessThan Double deriving (Eq, Show)
newtype LessThanEq = LessThanEq Double deriving (Eq, Show)
newtype GreaterThan = GreaterThan Double deriving (Eq, Show)
newtype GreaterThanEq = GreaterThanEq Double deriving (Eq, Show)

newtype LessThanD = LessThanD UTCTime deriving (Eq, Show)
newtype LessThanEqD = LessThanEqD UTCTime deriving (Eq, Show)
newtype GreaterThanD = GreaterThanD UTCTime deriving (Eq, Show)
newtype GreaterThanEqD = GreaterThanEqD UTCTime deriving (Eq, Show)

data RangeValue = RangeDateLte LessThanEqD
                | RangeDateLt LessThanD
                | RangeDateGte GreaterThanEqD
                | RangeDateGt GreaterThanD
                | RangeDateGtLt GreaterThanD LessThanD
                | RangeDateGteLte GreaterThanEqD LessThanEqD
                | RangeDateGteLt GreaterThanEqD LessThanD
                | RangeDateGtLte GreaterThanD LessThanEqD
                | RangeDoubleLte LessThanEq
                | RangeDoubleLt LessThan
                | RangeDoubleGte GreaterThanEq
                | RangeDoubleGt GreaterThan
                | RangeDoubleGtLt GreaterThan LessThan
                | RangeDoubleGteLte GreaterThanEq LessThanEq
                | RangeDoubleGteLt GreaterThanEq LessThan
                | RangeDoubleGtLte GreaterThan LessThanEq
                deriving (Eq, Show)

rangeValueToPair :: RangeValue -> [Pair]
rangeValueToPair rv = case rv of
  RangeDateLte (LessThanEqD t)                       -> ["lte" .= t]
  RangeDateGte (GreaterThanEqD t)                    -> ["gte" .= t]
  RangeDateLt (LessThanD t)                          -> ["lt"  .= t]
  RangeDateGt (GreaterThanD t)                       -> ["gt"  .= t]
  RangeDateGteLte (GreaterThanEqD l) (LessThanEqD g) -> ["gte" .= l, "lte" .= g]
  RangeDateGtLte (GreaterThanD l) (LessThanEqD g)    -> ["gt"  .= l, "lte" .= g]
  RangeDateGteLt (GreaterThanEqD l) (LessThanD g)    -> ["gte" .= l, "lt"  .= g]
  RangeDateGtLt (GreaterThanD l) (LessThanD g)       -> ["gt"  .= l, "lt"  .= g]
  RangeDoubleLte (LessThanEq t)                      -> ["lte" .= t]
  RangeDoubleGte (GreaterThanEq t)                   -> ["gte" .= t]
  RangeDoubleLt (LessThan t)                         -> ["lt"  .= t]
  RangeDoubleGt (GreaterThan t)                      -> ["gt"  .= t]
  RangeDoubleGteLte (GreaterThanEq l) (LessThanEq g) -> ["gte" .= l, "lte" .= g]
  RangeDoubleGtLte (GreaterThan l) (LessThanEq g)    -> ["gt"  .= l, "lte" .= g]
  RangeDoubleGteLt (GreaterThanEq l) (LessThan g)    -> ["gte" .= l, "lt"  .= g]
  RangeDoubleGtLt (GreaterThan l) (LessThan g)       -> ["gt"  .= l, "lt"  .= g]

data Term = Term { termField :: Text
                 , termValue :: Text } deriving (Eq, Show)

data BoolMatch = MustMatch    Term  Cache
               | MustNotMatch Term  Cache
               | ShouldMatch [Term] Cache deriving (Eq, Show)

-- "memory" or "indexed"
data GeoFilterType = GeoFilterMemory
                   | GeoFilterIndexed deriving (Eq, Show)

data LatLon = LatLon { lat :: Double
                     , lon :: Double } deriving (Eq, Show)

data GeoBoundingBox =
  GeoBoundingBox { topLeft     :: LatLon
                 , bottomRight :: LatLon } deriving (Eq, Show)

data GeoBoundingBoxConstraint =
  GeoBoundingBoxConstraint { geoBBField        :: FieldName
                           , constraintBox     :: GeoBoundingBox
                           , bbConstraintcache :: Cache
                           , geoType           :: GeoFilterType
                           } deriving (Eq, Show)

data GeoPoint =
  GeoPoint { geoField :: FieldName
           , latLon   :: LatLon} deriving (Eq, Show)

data DistanceUnit = Miles
                  | Yards
                  | Feet
                  | Inches
                  | Kilometers
                  | Meters
                  | Centimeters
                  | Millimeters
                  | NauticalMiles deriving (Eq, Show)

data DistanceType = Arc
                  | SloppyArc -- doesn't exist <1.0
                  | Plane deriving (Eq, Show)

data OptimizeBbox = OptimizeGeoFilterType GeoFilterType
                  | NoOptimizeBbox deriving (Eq, Show)

data Distance =
  Distance { coefficient :: Double
           , unit        :: DistanceUnit } deriving (Eq, Show)

data DistanceRange =
  DistanceRange { distanceFrom :: Distance
                , distanceTo   :: Distance } deriving (Eq, Show)

data SearchResult a =
  SearchResult { took         :: Int
               , timedOut     :: Bool
               , shards       :: ShardResult
               , searchHits   :: SearchHits a
               , aggregations :: Maybe AggregationResults 
               , scrollId     :: Maybe ScrollId } deriving (Eq, Show)

type ScrollId = Text  -- Fixme: Newtype

type Score = Maybe Double

data SearchHits a =
  SearchHits { hitsTotal :: Int
             , maxScore  :: Score
             , hits      :: [Hit a] } deriving (Eq, Show)


instance Monoid (SearchHits a) where
  mempty = SearchHits 0 Nothing mempty
  mappend (SearchHits ta ma ha) (SearchHits tb mb hb) =
    SearchHits (ta + tb) (max ma mb) (ha <> hb)


data Hit a =
  Hit { hitIndex     :: IndexName
      , hitType      :: MappingName
      , hitDocId     :: DocId
      , hitScore     :: Score
      , hitSource    :: a
      , hitHighlight :: Maybe HitHighlight } deriving (Eq, Show)

data ShardResult =
  ShardResult { shardTotal       :: Int
              , shardsSuccessful :: Int
              , shardsFailed     :: Int } deriving (Eq, Show, Generic)

type HitHighlight = M.Map Text [Text]

showText :: Show a => a -> Text
showText = T.pack . show

type Aggregations = M.Map Text Aggregation

emptyAggregations :: Aggregations
emptyAggregations = M.empty

mkAggregations :: Text -> Aggregation -> Aggregations
mkAggregations name aggregation = M.insert name aggregation emptyAggregations

data TermOrder = TermOrder{ termSortField :: Text
                          , termSortOrder :: SortOrder } deriving (Eq, Show)

data TermInclusion = TermInclusion Text
                   | TermPattern Text Text deriving (Eq, Show)

data CollectionMode = BreadthFirst
                    | DepthFirst deriving (Eq, Show)

data ExecutionHint = Ordinals
                   | GlobalOrdinals
                   | GlobalOrdinalsHash
                   | GlobalOrdinalsLowCardinality
                   | Map deriving (Eq, Show)

data TimeInterval = Weeks
                  | Days
                  | Hours
                  | Minutes
                  | Seconds deriving (Eq)

data Interval = Year
              | Quarter
              | Month
              | Week
              | Day
              | Hour
              | Minute
              | Second
              | FractionalInterval Float TimeInterval deriving (Eq, Show)

data Aggregation = TermsAgg TermsAggregation
                 | DateHistogramAgg DateHistogramAggregation
                 | ValueCountAgg ValueCountAggregation
                 | FilterAgg FilterAggregation deriving (Eq, Show)


data TermsAggregation = TermsAggregation { term              :: Either Text Text
                                         , termInclude       :: Maybe TermInclusion
                                         , termExclude       :: Maybe TermInclusion
                                         , termOrder         :: Maybe TermOrder
                                         , termMinDocCount   :: Maybe Int
                                         , termSize          :: Maybe Int
                                         , termShardSize     :: Maybe Int
                                         , termCollectMode   :: Maybe CollectionMode
                                         , termExecutionHint :: Maybe ExecutionHint
                                         , termAggs          :: Maybe Aggregations
                                    } deriving (Eq, Show)

data DateHistogramAggregation = DateHistogramAggregation { dateField      :: FieldName
                                                         , dateInterval   :: Interval
                                                         , dateFormat     :: Maybe Text
                                                         -- pre and post deprecated in 1.5
                                                         , datePreZone    :: Maybe Text
                                                         , datePostZone   :: Maybe Text
                                                         , datePreOffset  :: Maybe Text
                                                         , datePostOffset :: Maybe Text
                                                         , dateAggs       :: Maybe Aggregations
                                                         } deriving (Eq, Show)

-- | See <https://www.elastic.co/guide/en/elasticsearch/reference/current/search-aggregations-metrics-valuecount-aggregation.html> for more information.
data ValueCountAggregation = FieldValueCount FieldName
                           | ScriptValueCount Script deriving (Eq, Show)

-- | Single-bucket filter aggregations. See <https://www.elastic.co/guide/en/elasticsearch/reference/current/search-aggregations-bucket-filter-aggregation.html#search-aggregations-bucket-filter-aggregation> for more information.
data FilterAggregation = FilterAggregation { faFilter :: Filter
                                           , faAggs :: Maybe Aggregations} deriving (Eq, Show)

mkTermsAggregation :: Text -> TermsAggregation
mkTermsAggregation t = TermsAggregation (Left t) Nothing Nothing Nothing Nothing Nothing Nothing Nothing Nothing Nothing

mkTermsScriptAggregation :: Text -> TermsAggregation
mkTermsScriptAggregation t = TermsAggregation (Right t) Nothing Nothing Nothing Nothing Nothing Nothing Nothing Nothing Nothing

mkDateHistogram :: FieldName -> Interval -> DateHistogramAggregation
mkDateHistogram t i = DateHistogramAggregation t i Nothing Nothing Nothing Nothing Nothing Nothing

instance ToJSON TermOrder where
  toJSON (TermOrder termSortField termSortOrder) = object [termSortField .= termSortOrder]

instance ToJSON TermInclusion where
  toJSON (TermInclusion x) = toJSON x
  toJSON (TermPattern pattern flags) = omitNulls [ "pattern" .= pattern,
                                                     "flags"   .= flags]

instance ToJSON CollectionMode where
  toJSON BreadthFirst = "breadth_first"
  toJSON DepthFirst   = "depth_first"

instance ToJSON ExecutionHint where
  toJSON Ordinals                     = "ordinals"
  toJSON GlobalOrdinals               = "global_ordinals"
  toJSON GlobalOrdinalsHash           = "global_ordinals_hash"
  toJSON GlobalOrdinalsLowCardinality = "global_ordinals_low_cardinality"
  toJSON Map                          = "map"

instance ToJSON Interval where
  toJSON Year = "year"
  toJSON Quarter = "quarter"
  toJSON Month = "month"
  toJSON Week = "week"
  toJSON Day = "day"
  toJSON Hour = "hour"
  toJSON Minute = "minute"
  toJSON Second = "second"
  toJSON (FractionalInterval fraction interval) = toJSON $ show fraction ++ show interval

instance Show TimeInterval where
  show Weeks    = "w"
  show Days     = "d"
  show Hours    = "h"
  show Minutes  = "m"
  show Seconds  = "s"

instance ToJSON Aggregation where
  toJSON (TermsAgg (TermsAggregation term include exclude order minDocCount size shardSize collectMode executionHint termAggs)) =
    omitNulls ["terms" .= omitNulls [ toJSON' term,
                                      "include"        .= include,
                                      "exclude"        .= exclude,
                                      "order"          .= order,
                                      "min_doc_count"  .= minDocCount,
                                      "size"           .= size,
                                      "shard_size"     .= shardSize,
                                      "collect_mode"   .= collectMode,
                                      "execution_hint" .= executionHint
                                    ],
               "aggs"  .= termAggs ]
    where
      toJSON' x = case x of { Left y -> "field" .= y;  Right y -> "script" .= y }

  toJSON (DateHistogramAgg (DateHistogramAggregation field interval format preZone postZone preOffset postOffset dateHistoAggs)) =
    omitNulls ["date_histogram" .= omitNulls [ "field"       .= field,
                                               "interval"    .= interval,
                                               "format"      .= format,
                                               "pre_zone"    .= preZone,
                                               "post_zone"   .= postZone,
                                               "pre_offset"  .= preOffset,
                                               "post_offset" .= postOffset
                                             ],
               "aggs"           .= dateHistoAggs ]
  toJSON (ValueCountAgg a) = object ["value_count" .= v]
    where v = case a of
                (FieldValueCount (FieldName n)) -> object ["field" .= n]
                (ScriptValueCount (Script s))   -> object ["script" .= s]
  toJSON (FilterAgg (FilterAggregation filt ags)) =
    omitNulls [ "filter" .= filt
              , "aggs" .= ags]

type AggregationResults = M.Map Text Value

class BucketAggregation a where
  key :: a -> Text
  docCount :: a -> Int
  aggs :: a -> Maybe AggregationResults


data Bucket a = Bucket { buckets :: [a]} deriving (Show)

data TermsResult = TermsResult { termKey       :: Text
                               , termsDocCount :: Int
                               , termsAggs     :: Maybe AggregationResults } deriving (Show)

data DateHistogramResult = DateHistogramResult { dateKey           :: Int
                                               , dateKeyStr        :: Maybe Text
                                               , dateDocCount      :: Int
                                               , dateHistogramAggs :: Maybe AggregationResults } deriving (Show)

toTerms :: Text -> AggregationResults ->  Maybe (Bucket TermsResult)
toTerms t a = M.lookup t a >>= deserialize
  where deserialize = parseMaybe parseJSON

toDateHistogram :: Text -> AggregationResults -> Maybe (Bucket DateHistogramResult)
toDateHistogram t a = M.lookup t a >>= deserialize
  where deserialize = parseMaybe parseJSON

instance BucketAggregation TermsResult where
  key = termKey
  docCount = termsDocCount
  aggs = termsAggs

instance BucketAggregation DateHistogramResult where
  key = showText . dateKey
  docCount = dateDocCount
  aggs = dateHistogramAggs

instance (FromJSON a, BucketAggregation a) => FromJSON (Bucket a) where
  parseJSON (Object v) = Bucket <$>
                         v .: "buckets"
  parseJSON _ = mempty

instance FromJSON TermsResult where
  parseJSON (Object v) = TermsResult <$>
                         v .:   "key"       <*>
                         v .:   "doc_count" <*>
                         v .:?  "aggregations"
  parseJSON _ = mempty

instance FromJSON DateHistogramResult where
  parseJSON (Object v) = DateHistogramResult   <$>
                         v .:  "key"           <*>
                         v .:? "key_as_string" <*>
                         v .:  "doc_count"     <*>
                         v .:? "aggregations"
  parseJSON _ = mempty

instance Monoid Filter where
  mempty = IdentityFilter
  mappend a b = AndFilter [a, b] defaultCache

instance Seminearring Filter where
  a <||> b = OrFilter [a, b] defaultCache

instance ToJSON Filter where
  toJSON (AndFilter filters cache) =
    object ["and" .=
            object [ "filters" .= fmap toJSON filters
                   , "_cache"  .= cache]]

  toJSON (OrFilter filters cache) =
    object ["or" .=
            object [ "filters" .= fmap toJSON filters
                   , "_cache"  .= cache]]

  toJSON (NotFilter notFilter cache) =
    object ["not" .=
            object ["filter"  .= notFilter
                   , "_cache" .= cache]]

  toJSON (IdentityFilter) =
    object ["match_all" .= object []]

  toJSON (TermFilter (Term termFilterField termFilterValue) cache) =
    object ["term" .= object base]
    where base = [termFilterField .= termFilterValue,
                  "_cache"        .= cache]

  toJSON (ExistsFilter (FieldName fieldName)) =
    object ["exists"  .= object
            ["field"  .= fieldName]]

  toJSON (BoolFilter boolMatch) =
    object ["bool"    .= boolMatch]

  toJSON (GeoBoundingBoxFilter bbConstraint) =
    object ["geo_bounding_box" .= bbConstraint]

  toJSON (GeoDistanceFilter (GeoPoint (FieldName distanceGeoField) geoDistLatLon)
          distance distanceType optimizeBbox cache) =
    object ["geo_distance" .=
            object ["distance" .= distance
                   , "distance_type" .= distanceType
                   , "optimize_bbox" .= optimizeBbox
                   , distanceGeoField .= geoDistLatLon
                   , "_cache" .= cache]]

  toJSON (GeoDistanceRangeFilter (GeoPoint (FieldName gddrField) drLatLon)
          (DistanceRange geoDistRangeDistFrom drDistanceTo)) =
    object ["geo_distance_range" .=
            object ["from" .= geoDistRangeDistFrom
                   , "to"  .= drDistanceTo
                   , gddrField .= drLatLon]]

  toJSON (GeoPolygonFilter (FieldName geoPolygonFilterField) latLons) =
    object ["geo_polygon" .=
            object [geoPolygonFilterField .=
                    object ["points" .= fmap toJSON latLons]]]

  toJSON (IdsFilter (MappingName mappingName) values) =
    object ["ids" .=
            object ["type" .= mappingName
                   , "values" .= fmap unpackId values]]

  toJSON (LimitFilter limit) =
    object ["limit" .= object ["value" .= limit]]

  toJSON (MissingFilter (FieldName fieldName) (Existence existence) (NullValue nullValue)) =
    object ["missing" .=
            object ["field"       .= fieldName
                   , "existence"  .= existence
                   , "null_value" .= nullValue]]

  toJSON (PrefixFilter (FieldName fieldName) fieldValue cache) =
    object ["prefix" .=
            object [fieldName .= fieldValue
                   , "_cache" .= cache]]

  toJSON (QueryFilter query False) =
    object ["query" .= toJSON query ]
  toJSON (QueryFilter query True) =
    object ["fquery" .=
            object [ "query"  .= toJSON query
                   , "_cache" .= True ]]

  toJSON (RangeFilter (FieldName fieldName) rangeValue rangeExecution cache) =
    object ["range" .=
            object [ fieldName .= object (rangeValueToPair rangeValue)
                   , "execution" .= rangeExecution
                   , "_cache" .= cache]]

  toJSON (RegexpFilter (FieldName fieldName)
          (Regexp regexText) flags (CacheName cacheName) cache (CacheKey cacheKey)) =
    object ["regexp" .=
            object [fieldName .=
                    object ["value"  .= regexText
                           , "flags" .= flags]
                   , "_name"      .= cacheName
                   , "_cache"     .= cache
                   , "_cache_key" .= cacheKey]]

instance ToJSON GeoPoint where
  toJSON (GeoPoint (FieldName geoPointField) geoPointLatLon) =
    object [ geoPointField  .= geoPointLatLon ]


instance ToJSON Query where
  toJSON (TermQuery (Term termQueryField termQueryValue) boost) =
    object [ "term" .=
             object [termQueryField .= object merged]]
    where
      base = [ "value" .= termQueryValue ]
      boosted = maybe [] (return . ("boost" .=)) boost
      merged = mappend base boosted

  toJSON (TermsQuery terms) =
    object [ "terms" .= object conjoined ]
    where conjoined = [ getTermsField terms .=
                        fmap (toJSON . getTermValue) (toList terms)]
          getTermsField ((Term f _ ) :| _) = f
          getTermValue (Term _ v) = v
  toJSON (IdsQuery idsQueryMappingName docIds) =
    object [ "ids" .= object conjoined ]
    where conjoined = [ "type"   .= idsQueryMappingName
                      , "values" .= fmap toJSON docIds ]

  toJSON (QueryQueryStringQuery qQueryStringQuery) =
    object [ "query_string" .= qQueryStringQuery ]

  toJSON (QueryMatchQuery matchQuery) =
    object [ "match" .= matchQuery ]

  toJSON (QueryMultiMatchQuery multiMatchQuery) =
      toJSON multiMatchQuery

  toJSON (QueryBoolQuery boolQuery) =
    object [ "bool" .= boolQuery ]

  toJSON (QueryBoostingQuery boostingQuery) =
    object [ "boosting" .= boostingQuery ]

  toJSON (QueryCommonTermsQuery commonTermsQuery) =
    object [ "common" .= commonTermsQuery ]

  toJSON (ConstantScoreFilter csFilter boost) =
    object [ "constant_score" .= csFilter
           , "boost" .= boost]

  toJSON (ConstantScoreQuery query boost) =
    object [ "constant_score" .= query
           , "boost"          .= boost]

  toJSON (QueryDisMaxQuery disMaxQuery) =
    object [ "dis_max" .= disMaxQuery ]

  toJSON (QueryFilteredQuery qFilteredQuery) =
    object [ "filtered" .= qFilteredQuery ]

  toJSON (QueryFuzzyLikeThisQuery fuzzyQuery) =
    object [ "fuzzy_like_this" .= fuzzyQuery ]

  toJSON (QueryFuzzyLikeFieldQuery fuzzyFieldQuery) =
    object [ "fuzzy_like_this_field" .= fuzzyFieldQuery ]

  toJSON (QueryFuzzyQuery fuzzyQuery) =
    object [ "fuzzy" .= fuzzyQuery ]

  toJSON (QueryHasChildQuery childQuery) =
    object [ "has_child" .= childQuery ]

  toJSON (QueryHasParentQuery parentQuery) =
    object [ "has_parent" .= parentQuery ]

  toJSON (QueryIndicesQuery qIndicesQuery) =
    object [ "indices" .= qIndicesQuery ]

  toJSON (MatchAllQuery boost) =
    object [ "match_all" .= omitNulls [ "boost" .= boost ] ]

  toJSON (QueryMoreLikeThisQuery query) =
    object [ "more_like_this" .= query ]

  toJSON (QueryMoreLikeThisFieldQuery query) =
    object [ "more_like_this_field" .= query ]

  toJSON (QueryNestedQuery query) =
    object [ "nested" .= query ]

  toJSON (QueryPrefixQuery query) =
    object [ "prefix" .= query ]

  toJSON (QueryRangeQuery query) =
    object [ "range"  .= query ]

  toJSON (QueryRegexpQuery query) =
    object [ "regexp" .= query ]

  toJSON (QuerySimpleQueryStringQuery query) =
    object [ "simple_query_string" .= query ]


omitNulls :: [(Text, Value)] -> Value
omitNulls = object . filter notNull where
  notNull (_, Null)      = False
  notNull (_, Array a) = (not . V.null) a
  notNull _              = True


instance ToJSON SimpleQueryStringQuery where
  toJSON SimpleQueryStringQuery {..} =
    omitNulls (base ++ maybeAdd)
    where base = [ "query" .= simpleQueryStringQuery ]
          maybeAdd = [ "fields" .= simpleQueryStringField
                     , "default_operator" .= simpleQueryStringOperator
                     , "analyzer" .= simpleQueryStringAnalyzer
                     , "flags" .= simpleQueryStringFlags
                     , "lowercase_expanded_terms" .= simpleQueryStringLowercaseExpanded
                     , "locale" .= simpleQueryStringLocale ]


instance ToJSON FieldOrFields where
  toJSON (FofField fieldName) =
    toJSON fieldName
  toJSON (FofFields fieldNames) =
    toJSON fieldNames

instance ToJSON SimpleQueryFlag where
  toJSON SimpleQueryAll        = "ALL"
  toJSON SimpleQueryNone       = "NONE"
  toJSON SimpleQueryAnd        = "AND"
  toJSON SimpleQueryOr         = "OR"
  toJSON SimpleQueryPrefix     = "PREFIX"
  toJSON SimpleQueryPhrase     = "PHRASE"
  toJSON SimpleQueryPrecedence = "PRECEDENCE"
  toJSON SimpleQueryEscape     = "ESCAPE"
  toJSON SimpleQueryWhitespace = "WHITESPACE"
  toJSON SimpleQueryFuzzy      = "FUZZY"
  toJSON SimpleQueryNear       = "NEAR"
  toJSON SimpleQuerySlop       = "SLOP"


instance ToJSON RegexpQuery where
  toJSON (RegexpQuery (FieldName rqQueryField)
          (Regexp regexpQueryQuery) rqQueryFlags
          rqQueryBoost) =
   object [ rqQueryField .= omitNulls base ]
   where base = [ "value" .= regexpQueryQuery
                , "flags" .= rqQueryFlags
                , "boost" .= rqQueryBoost ]


instance ToJSON QueryStringQuery where
  toJSON (QueryStringQuery qsQueryString
          qsDefaultField qsOperator
          qsAnalyzer qsAllowWildcard
          qsLowercaseExpanded  qsEnablePositionIncrements
          qsFuzzyMaxExpansions qsFuzziness
          qsFuzzyPrefixLength qsPhraseSlop
          qsBoost qsAnalyzeWildcard
          qsGeneratePhraseQueries qsMinimumShouldMatch
          qsLenient qsLocale) =
    omitNulls base
    where
      base = [ "query" .= qsQueryString
             , "default_field" .= qsDefaultField
             , "default_operator" .= qsOperator
             , "analyzer" .= qsAnalyzer
             , "allow_leading_wildcard" .= qsAllowWildcard
             , "lowercase_expanded_terms" .= qsLowercaseExpanded
             , "enable_position_increments" .= qsEnablePositionIncrements
             , "fuzzy_max_expansions" .= qsFuzzyMaxExpansions
             , "fuzziness" .= qsFuzziness
             , "fuzzy_prefix_length" .= qsFuzzyPrefixLength
             , "phrase_slop" .= qsPhraseSlop
             , "boost" .= qsBoost
             , "analyze_wildcard" .= qsAnalyzeWildcard
             , "auto_generate_phrase_queries" .= qsGeneratePhraseQueries
             , "minimum_should_match" .= qsMinimumShouldMatch
             , "lenient" .= qsLenient
             , "locale" .= qsLocale ]


instance ToJSON RangeQuery where
  toJSON (RangeQuery (FieldName fieldName) range boost) =
    object [ fieldName .= conjoined ]
    where conjoined = [ "boost" .= boost ] ++ (rangeValueToPair range)


instance ToJSON PrefixQuery where
  toJSON (PrefixQuery (FieldName fieldName) queryValue boost) =
    object [ fieldName .= omitNulls base ]
    where base = [ "value" .= queryValue
                 , "boost" .= boost ]


instance ToJSON NestedQuery where
  toJSON (NestedQuery nqPath nqScoreType nqQuery) =
    object [ "path"       .= nqPath
           , "score_mode" .= nqScoreType
           , "query"      .= nqQuery ]


instance ToJSON MoreLikeThisFieldQuery where
  toJSON (MoreLikeThisFieldQuery text (FieldName fieldName)
          percent mtf mqt stopwords mindf maxdf
          minwl maxwl boostTerms boost analyzer) =
    object [ fieldName .= omitNulls base ]
    where base = [ "like_text" .= text
                 , "percent_terms_to_match" .= percent
                 , "min_term_freq" .= mtf
                 , "max_query_terms" .= mqt
                 , "stop_words" .= stopwords
                 , "min_doc_freq" .= mindf
                 , "max_doc_freq" .= maxdf
                 , "min_word_length" .= minwl
                 , "max_word_length" .= maxwl
                 , "boost_terms" .= boostTerms
                 , "boost" .= boost
                 , "analyzer" .= analyzer ]


instance ToJSON MoreLikeThisQuery where
  toJSON (MoreLikeThisQuery text fields percent
          mtf mqt stopwords mindf maxdf
          minwl maxwl boostTerms boost analyzer) =
    omitNulls base
    where base = [ "like_text" .= text
                 , "fields" .= fields
                 , "percent_terms_to_match" .= percent
                 , "min_term_freq" .= mtf
                 , "max_query_terms" .= mqt
                 , "stop_words" .= stopwords
                 , "min_doc_freq" .= mindf
                 , "max_doc_freq" .= maxdf
                 , "min_word_length" .= minwl
                 , "max_word_length" .= maxwl
                 , "boost_terms" .= boostTerms
                 , "boost" .= boost
                 , "analyzer" .= analyzer ]


instance ToJSON IndicesQuery where
  toJSON (IndicesQuery indices query noMatch) =
    omitNulls [ "indices" .= indices
              , "no_match_query" .= noMatch
              , "query" .= query ]


instance ToJSON HasParentQuery where
  toJSON (HasParentQuery queryType query scoreType) =
    omitNulls [ "parent_type" .= queryType
              , "score_type" .= scoreType
              , "query" .= query ]


instance ToJSON HasChildQuery where
  toJSON (HasChildQuery queryType query scoreType) =
    omitNulls [ "query" .= query
              , "score_type" .= scoreType
              , "type"  .= queryType ]


instance ToJSON FuzzyQuery where
  toJSON (FuzzyQuery (FieldName fieldName) queryText
          prefixLength maxEx fuzziness boost) =
    object [ fieldName .= omitNulls base ]
    where base = [ "value"          .= queryText
                 , "fuzziness"      .= fuzziness
                 , "prefix_length"  .= prefixLength
                 , "boost" .= boost
                 , "max_expansions" .= maxEx ]


instance ToJSON FuzzyLikeFieldQuery where
  toJSON (FuzzyLikeFieldQuery (FieldName fieldName)
          fieldText maxTerms ignoreFreq fuzziness prefixLength
          boost analyzer) =
    object [ fieldName .=
             omitNulls [ "like_text"       .= fieldText
                       , "max_query_terms" .= maxTerms
                       , "ignore_tf"       .= ignoreFreq
                       , "fuzziness"       .= fuzziness
                       , "prefix_length"   .= prefixLength
                       , "analyzer" .= analyzer
                       , "boost"           .= boost ]]


instance ToJSON FuzzyLikeThisQuery where
  toJSON (FuzzyLikeThisQuery fields text maxTerms
          ignoreFreq fuzziness prefixLength boost analyzer) =
    omitNulls base
    where base = [ "fields"          .= fields
                 , "like_text"       .= text
                 , "max_query_terms" .= maxTerms
                 , "ignore_tf"       .= ignoreFreq
                 , "fuzziness"       .= fuzziness
                 , "prefix_length"   .= prefixLength
                 , "analyzer"        .= analyzer
                 , "boost"           .= boost ]


instance ToJSON FilteredQuery where
  toJSON (FilteredQuery query fFilter) =
    object [ "query"  .= query
           , "filter" .= fFilter ]


instance ToJSON DisMaxQuery where
  toJSON (DisMaxQuery queries tiebreaker boost) =
    omitNulls base
    where base = [ "queries"     .= queries
                 , "boost"       .= boost
                 , "tie_breaker" .= tiebreaker ]


instance ToJSON CommonTermsQuery where
  toJSON (CommonTermsQuery (FieldName fieldName)
          (QueryString query) cf lfo hfo msm
          boost analyzer disableCoord) =
    object [fieldName .= omitNulls base ]
    where base = [ "query"              .= query
                 , "cutoff_frequency"   .= cf
                 , "low_freq_operator"  .= lfo
                 , "minimum_should_match" .= msm
                 , "boost" .= boost
                 , "analyzer" .= analyzer
                 , "disable_coord" .= disableCoord
                 , "high_freq_operator" .= hfo ]


instance ToJSON CommonMinimumMatch where
  toJSON (CommonMinimumMatch mm) = toJSON mm
  toJSON (CommonMinimumMatchHighLow (MinimumMatchHighLow lowF highF)) =
    object [ "low_freq"  .= lowF
           , "high_freq" .= highF ]

instance ToJSON BoostingQuery where
  toJSON (BoostingQuery bqPositiveQuery bqNegativeQuery bqNegativeBoost) =
    object [ "positive"       .= bqPositiveQuery
           , "negative"       .= bqNegativeQuery
           , "negative_boost" .= bqNegativeBoost ]


instance ToJSON BoolQuery where
  toJSON (BoolQuery mustM notM shouldM bqMin boost disableCoord) =
    omitNulls base
    where base = [ "must" .= mustM
                 , "must_not" .= notM
                 , "should" .= shouldM
                 , "minimum_should_match" .= bqMin
                 , "boost" .= boost
                 , "disable_coord" .= disableCoord ]


instance ToJSON MatchQuery where
  toJSON (MatchQuery (FieldName fieldName)
          (QueryString mqQueryString) booleanOperator
          zeroTermsQuery cutoffFrequency matchQueryType
          analyzer maxExpansions lenient) =
    object [ fieldName .= omitNulls base ]
    where base = [ "query" .= mqQueryString
                 , "operator" .= booleanOperator
                 , "zero_terms_query" .= zeroTermsQuery
                 , "cutoff_frequency" .= cutoffFrequency
                 , "type" .= matchQueryType
                 , "analyzer" .= analyzer
                 , "max_expansions" .= maxExpansions
                 , "lenient" .= lenient ]


instance ToJSON MultiMatchQuery where
  toJSON (MultiMatchQuery fields (QueryString query) boolOp
          ztQ tb mmqt cf analyzer maxEx lenient) =
    object ["multi_match" .= omitNulls base]
    where base = [ "fields" .= fmap toJSON fields
                 , "query" .= query
                 , "operator" .= boolOp
                 , "zero_terms_query" .= ztQ
                 , "tiebreaker" .= tb
                 , "type" .= mmqt
                 , "cutoff_frequency" .= cf
                 , "analyzer" .= analyzer
                 , "max_expansions" .= maxEx
                 , "lenient" .= lenient ]


instance ToJSON MultiMatchQueryType where
  toJSON MultiMatchBestFields = "best_fields"
  toJSON MultiMatchMostFields = "most_fields"
  toJSON MultiMatchCrossFields = "cross_fields"
  toJSON MultiMatchPhrase = "phrase"
  toJSON MultiMatchPhrasePrefix = "phrase_prefix"

instance ToJSON BooleanOperator where
  toJSON And = String "and"
  toJSON Or = String "or"

instance ToJSON ZeroTermsQuery where
  toJSON ZeroTermsNone = String "none"
  toJSON ZeroTermsAll  = String "all"

instance ToJSON MatchQueryType where
  toJSON MatchPhrase = "phrase"
  toJSON MatchPhrasePrefix = "phrase_prefix"

instance ToJSON FieldName where
  toJSON (FieldName fieldName) = String fieldName

instance ToJSON ReplicaCount
instance ToJSON ShardCount
instance ToJSON CutoffFrequency
instance ToJSON Analyzer
instance ToJSON MaxExpansions
instance ToJSON Lenient
instance ToJSON Boost
instance ToJSON Version
instance ToJSON Tiebreaker
instance ToJSON MinimumMatch
instance ToJSON DisableCoord
instance ToJSON PrefixLength
instance ToJSON Fuzziness
instance ToJSON IgnoreTermFrequency
instance ToJSON MaxQueryTerms
instance ToJSON TypeName
instance ToJSON IndexName
instance ToJSON TemplateName
instance ToJSON TemplatePattern
instance ToJSON BoostTerms
instance ToJSON MaxWordLength
instance ToJSON MinWordLength
instance ToJSON MaxDocFrequency
instance ToJSON MinDocFrequency
instance ToJSON PhraseSlop
instance ToJSON StopWord
instance ToJSON QueryPath
instance ToJSON MinimumTermFrequency
instance ToJSON PercentMatch
instance ToJSON MappingName
instance ToJSON DocId
instance ToJSON QueryString
instance ToJSON AllowLeadingWildcard
instance ToJSON LowercaseExpanded
instance ToJSON AnalyzeWildcard
instance ToJSON GeneratePhraseQueries
instance ToJSON Locale
instance ToJSON EnablePositionIncrements
instance FromJSON Version
instance FromJSON IndexName
instance FromJSON MappingName
instance FromJSON DocId


instance FromJSON Status where
  parseJSON (Object v) = Status <$>
                         v .:? "ok" <*>
                         v .: "status" <*>
                         v .: "name" <*>
                         v .: "version" <*>
                         v .: "tagline"
  parseJSON _          = empty


instance ToJSON IndexSettings where
  toJSON (IndexSettings s r) = object ["settings" .=
                                 object ["index" .=
                                   object ["number_of_shards" .= s, "number_of_replicas" .= r]
                                 ]
                               ]

instance ToJSON IndexTemplate where
  toJSON (IndexTemplate p s m) = merge
    (object [ "template" .= p
            , "mappings" .= foldl' merge (object []) m
            ])
    (toJSON s)
   where
     merge (Object o1) (Object o2) = toJSON $ HM.union o1 o2
     merge o           Null        = o
     merge _           _           = undefined

instance (FromJSON a) => FromJSON (EsResult a) where
  parseJSON jsonVal@(Object v) = do
    found <- v .:? "found" .!= False
    fr <- if found
             then parseJSON jsonVal
             else return Nothing
    EsResult <$> v .:  "_index"   <*>
                 v .:  "_type"    <*>
                 v .:  "_id"      <*>
                 pure fr
  parseJSON _          = empty

instance (FromJSON a) => FromJSON (EsResultFound a) where
  parseJSON (Object v) = EsResultFound <$>
                         v .: "_version" <*>
                         v .: "_source"
  parseJSON _          = empty

instance ToJSON Search where
<<<<<<< HEAD
  toJSON (Search query sFilter sort searchAggs highlight sTrackSortScores sFrom sSize _) =
=======
  toJSON (Search query sFilter sort searchAggs highlight sTrackSortScores sFrom sSize sFields) =
>>>>>>> f185e9d1
    omitNulls [ "query"        .= query
              , "filter"       .= sFilter
              , "sort"         .= sort
              , "aggregations" .= searchAggs
              , "highlight"    .= highlight
              , "from"         .= sFrom
              , "size"         .= sSize
              , "track_scores" .= sTrackSortScores
              , "fields"       .= sFields]


instance ToJSON FieldHighlight where
    toJSON (FieldHighlight (FieldName fName) (Just fSettings)) =
        object [ fName .= fSettings ]
    toJSON (FieldHighlight (FieldName fName) Nothing) =
        object [ fName .= emptyObject ]

instance ToJSON Highlights where
    toJSON (Highlights global fields) =
        omitNulls (("fields" .= fields)
                  : highlightSettingsPairs global)

instance ToJSON HighlightSettings where
    toJSON hs = omitNulls (highlightSettingsPairs (Just hs))

highlightSettingsPairs :: Maybe HighlightSettings -> [Pair]
highlightSettingsPairs Nothing = []
highlightSettingsPairs (Just (Plain plh)) = plainHighPairs (Just plh)
highlightSettingsPairs (Just (Postings ph)) = postHighPairs (Just ph)
highlightSettingsPairs (Just (FastVector fvh)) = fastVectorHighPairs (Just fvh)


plainHighPairs :: Maybe PlainHighlight -> [Pair]
plainHighPairs Nothing = []
plainHighPairs (Just (PlainHighlight plCom plNonPost)) =
    [ "type" .= String "plain"]
    ++ commonHighlightPairs plCom
    ++ nonPostingsToPairs plNonPost

postHighPairs :: Maybe PostingsHighlight -> [Pair]
postHighPairs Nothing = []
postHighPairs (Just (PostingsHighlight pCom)) =
    ("type" .= String "postings")
    : commonHighlightPairs pCom

fastVectorHighPairs :: Maybe FastVectorHighlight -> [Pair]
fastVectorHighPairs Nothing = []
fastVectorHighPairs (Just
                     (FastVectorHighlight fvCom fvNonPostSettings fvBoundChars
                                          fvBoundMaxScan fvFragOff fvMatchedFields
                                          fvPhraseLim)) =
                        [ "type" .= String "fvh"
                        , "boundary_chars" .= fvBoundChars
                        , "boundary_max_scan" .= fvBoundMaxScan
                        , "fragment_offset" .= fvFragOff
                        , "matched_fields" .= fvMatchedFields
                        , "phraseLimit" .= fvPhraseLim]
                        ++ commonHighlightPairs fvCom
                        ++ nonPostingsToPairs fvNonPostSettings

commonHighlightPairs :: Maybe CommonHighlight -> [Pair]
commonHighlightPairs Nothing = []
commonHighlightPairs (Just (CommonHighlight chScore chForceSource chTag chEncoder
                                      chNoMatchSize chHighlightQuery
                                      chRequireFieldMatch)) =
    [ "order" .= chScore
    , "force_source" .= chForceSource
    , "encoder" .= chEncoder
    , "no_match_size" .= chNoMatchSize
    , "highlight_query" .= chHighlightQuery
    , "require_fieldMatch" .= chRequireFieldMatch]
    ++ highlightTagToPairs chTag


nonPostingsToPairs :: Maybe NonPostings -> [Pair]
nonPostingsToPairs Nothing = []
nonPostingsToPairs (Just (NonPostings npFragSize npNumOfFrags)) =
    [ "fragment_size" .= npFragSize
    , "number_of_fragments" .= npNumOfFrags]



instance ToJSON HighlightEncoder where
    toJSON DefaultEncoder = String "default"
    toJSON HTMLEncoder    = String "html"

highlightTagToPairs :: Maybe HighlightTag -> [Pair]
highlightTagToPairs (Just (TagSchema _))            = [ "scheme"    .=  String "default"]
highlightTagToPairs (Just (CustomTags (pre, post))) = [ "pre_tags"  .= pre
                                                      , "post_tags" .= post]
highlightTagToPairs Nothing = []

instance ToJSON SortSpec where
  toJSON (DefaultSortSpec
          (DefaultSort (FieldName dsSortFieldName) dsSortOrder dsIgnoreUnmapped
           dsSortMode dsMissingSort dsNestedFilter)) =
    object [dsSortFieldName .= omitNulls base] where
      base = [ "order" .= dsSortOrder
             , "ignore_unmapped" .= dsIgnoreUnmapped
             , "mode" .= dsSortMode
             , "missing" .= dsMissingSort
             , "nested_filter" .= dsNestedFilter ]

  toJSON (GeoDistanceSortSpec gdsSortOrder (GeoPoint (FieldName field) gdsLatLon) units) =
    object [ "unit" .= units
           , field .= gdsLatLon
           , "order" .= gdsSortOrder ]


instance ToJSON SortOrder where
  toJSON Ascending  = String "asc"
  toJSON Descending = String "desc"


instance ToJSON SortMode where
  toJSON SortMin = String "min"
  toJSON SortMax = String "max"
  toJSON SortSum = String "sum"
  toJSON SortAvg = String "avg"


instance ToJSON Missing where
  toJSON LastMissing = String "_last"
  toJSON FirstMissing = String "_first"
  toJSON (CustomMissing txt) = String txt


instance ToJSON ScoreType where
  toJSON ScoreTypeMax  = "max"
  toJSON ScoreTypeAvg  = "avg"
  toJSON ScoreTypeSum  = "sum"
  toJSON ScoreTypeNone = "none"


instance ToJSON Distance where
  toJSON (Distance dCoefficient dUnit) =
    String boltedTogether where
      coefText = showText dCoefficient
      (String unitText) = toJSON dUnit
      boltedTogether = mappend coefText unitText


instance ToJSON DistanceUnit where
  toJSON Miles         = String "mi"
  toJSON Yards         = String "yd"
  toJSON Feet          = String "ft"
  toJSON Inches        = String "in"
  toJSON Kilometers    = String "km"
  toJSON Meters        = String "m"
  toJSON Centimeters   = String "cm"
  toJSON Millimeters   = String "mm"
  toJSON NauticalMiles = String "nmi"


instance ToJSON DistanceType where
  toJSON Arc       = String "arc"
  toJSON SloppyArc = String "sloppy_arc"
  toJSON Plane     = String "plane"


instance ToJSON OptimizeBbox where
  toJSON NoOptimizeBbox = String "none"
  toJSON (OptimizeGeoFilterType gft) = toJSON gft


instance ToJSON GeoBoundingBoxConstraint where
  toJSON (GeoBoundingBoxConstraint
          (FieldName gbbcGeoBBField) gbbcConstraintBox cache type') =
    object [gbbcGeoBBField .= gbbcConstraintBox
           , "_cache"  .= cache
           , "type" .= type']


instance ToJSON GeoFilterType where
  toJSON GeoFilterMemory  = String "memory"
  toJSON GeoFilterIndexed = String "indexed"


instance ToJSON GeoBoundingBox where
  toJSON (GeoBoundingBox gbbTopLeft gbbBottomRight) =
    object ["top_left"      .= gbbTopLeft
           , "bottom_right" .= gbbBottomRight]


instance ToJSON LatLon where
  toJSON (LatLon lLat lLon) =
    object ["lat"  .= lLat
           , "lon" .= lLon]


-- index for smaller ranges, fielddata for longer ranges
instance ToJSON RangeExecution where
  toJSON RangeExecutionIndex     = "index"
  toJSON RangeExecutionFielddata = "fielddata"


instance ToJSON RegexpFlags where
  toJSON AllRegexpFlags              = String "ALL"
  toJSON NoRegexpFlags               = String "NONE"
  toJSON (SomeRegexpFlags (h :| fs)) = String $ T.intercalate "|" flagStrs
    where flagStrs             = map flagStr . nub $ h:fs
          flagStr AnyString    = "ANYSTRING"
          flagStr Automaton    = "AUTOMATON"
          flagStr Complement   = "COMPLEMENT"
          flagStr Empty        = "EMPTY"
          flagStr Intersection = "INTERSECTION"
          flagStr Interval     = "INTERVAL"

instance ToJSON Term where
  toJSON (Term field value) = object ["term" .= object
                                      [field .= value]]


instance ToJSON BoolMatch where
  toJSON (MustMatch    term  cache) = object ["must"     .= term,
                                              "_cache" .= cache]
  toJSON (MustNotMatch term  cache) = object ["must_not" .= term,
                                              "_cache" .= cache]
  toJSON (ShouldMatch  terms cache) = object ["should"   .= fmap toJSON terms,
                                              "_cache" .= cache]


instance (FromJSON a) => FromJSON (SearchResult a) where
  parseJSON (Object v) = SearchResult <$>
                         v .:  "took"         <*>
                         v .:  "timed_out"    <*>
                         v .:  "_shards"      <*>
                         v .:  "hits"         <*>
                         v .:? "aggregations" <*>
                         v .:? "_scroll_id"
  parseJSON _          = empty

instance (FromJSON a) => FromJSON (SearchHits a) where
  parseJSON (Object v) = SearchHits <$>
                         v .: "total"     <*>
                         v .: "max_score" <*>
                         v .: "hits"
  parseJSON _          = empty

instance (FromJSON a) => FromJSON (Hit a) where
  parseJSON (Object v) = Hit <$>
                         v .:  "_index"  <*>
                         v .:  "_type"   <*>
                         v .:  "_id"     <*>
                         v .:  "_score"  <*>
                         v .:  "_source" <*>
                         v .:? "highlight"
  parseJSON _          = empty

instance FromJSON ShardResult where
  parseJSON (Object v) = ShardResult       <$>
                         v .: "total"      <*>
                         v .: "successful" <*>
                         v .: "failed"
  parseJSON _          = empty


instance FromJSON DocVersion where
  parseJSON v = do
    i <- parseJSON v
    maybe (fail "DocVersion out of range") return $ mkDocVersion i

instance Bounded DocVersion where
  minBound = DocVersion 1
  maxBound = DocVersion 9200000000000000000 -- 9.2e+18

instance Enum DocVersion where
  succ x
    | x /= maxBound = DocVersion (succ $ docVersionNumber x)
    | otherwise     = succError "DocVersion"
  pred x
    | x /= minBound = DocVersion (pred $ docVersionNumber x)
    | otherwise     = predError "DocVersion"
  toEnum i =
    fromMaybe (error $ show i ++ " out of DocVersion range") $ mkDocVersion i
  fromEnum = docVersionNumber
  enumFrom = boundedEnumFrom
  enumFromThen = boundedEnumFromThen<|MERGE_RESOLUTION|>--- conflicted
+++ resolved
@@ -733,9 +733,9 @@
                        -- default False
                      , trackSortScores :: TrackSortScores
                      , from            :: From
-<<<<<<< HEAD
                      , size            :: Size 
-                     , searchType      :: SearchType } deriving (Eq, Show)
+                     , searchType      :: SearchType
+                     , fields          :: Maybe [FieldName] } deriving (Eq, Show)
 
 data SearchType = SearchTypeQueryThenFetch 
                 | SearchTypeDfsQueryThenFetch
@@ -744,10 +744,6 @@
                 | SearchTypeQueryAndFetch
                 | SearchTypeDfsQueryAndFetch
   deriving (Eq, Show)
-=======
-                     , size            :: Size
-                     , fields          :: Maybe [FieldName] } deriving (Eq, Show)
->>>>>>> f185e9d1
 
 data Highlights = Highlights { globalsettings  :: Maybe HighlightSettings
                              , highlightFields :: [FieldHighlight]
@@ -2112,11 +2108,7 @@
   parseJSON _          = empty
 
 instance ToJSON Search where
-<<<<<<< HEAD
-  toJSON (Search query sFilter sort searchAggs highlight sTrackSortScores sFrom sSize _) =
-=======
-  toJSON (Search query sFilter sort searchAggs highlight sTrackSortScores sFrom sSize sFields) =
->>>>>>> f185e9d1
+  toJSON (Search query sFilter sort searchAggs highlight sTrackSortScores sFrom sSize _ sFields) =
     omitNulls [ "query"        .= query
               , "filter"       .= sFilter
               , "sort"         .= sort
